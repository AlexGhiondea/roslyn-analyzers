﻿<?xml version="1.0" encoding="utf-8"?>
<!-- Copyright (c)  Microsoft.  All Rights Reserved.  Licensed under the Apache License, Version 2.0.  See License.txt in the project root for license information. -->
<Project ToolsVersion="14.0" DefaultTargets="Build" xmlns="http://schemas.microsoft.com/developer/msbuild/2003">
  <ImportGroup Label="Settings">
    <Import Project="..\..\..\build\Targets\Analyzers.Settings.targets" />
  </ImportGroup>
  <PropertyGroup>
    <MinimumVisualStudioVersion>12.0</MinimumVisualStudioVersion>
    <Configuration Condition=" '$(Configuration)' == '' ">Debug</Configuration>
    <Platform Condition=" '$(Platform)' == '' ">AnyCPU</Platform>
    <ProjectGuid>{363515EF-526A-4209-A1C1-480436F9C0E0}</ProjectGuid>
    <OutputType>Library</OutputType>
    <AnalyzerProject>true</AnalyzerProject>
    <RootNamespace>Desktop.CSharp.Analyzers</RootNamespace>
    <AssemblyName>Desktop.CSharp.Analyzers</AssemblyName>
    <ProjectTypeGuids>{786C830F-07A1-408B-BD7F-6EE04809D6DB};{FAE04EC0-301F-11D3-BF4B-00C04F79EFBC}</ProjectTypeGuids>
    <TargetFrameworkVersion>v4.5</TargetFrameworkVersion>
    <TargetFrameworkProfile>Profile7</TargetFrameworkProfile>
    <TargetFrameworkIdentifier>.NETPortable</TargetFrameworkIdentifier>
    <RestorePackages>true</RestorePackages>
    <SemanticVersion>$(DesktopAnalyzersSemanticVersion)</SemanticVersion>
    <PreReleaseVersion>$(DesktopAnalyzersPreReleaseVersion)</PreReleaseVersion>
  </PropertyGroup>
  <PropertyGroup Condition=" '$(Configuration)|$(Platform)' == 'Debug|AnyCPU' ">
  </PropertyGroup>
  <PropertyGroup Condition=" '$(Configuration)|$(Platform)' == 'Release|AnyCPU' ">
  </PropertyGroup>
  <ItemGroup>
    <ProjectReference Include="..\..\Analyzer.Utilities\Analyzer.Utilities.csproj">
      <Project>{f8502e24-5eb1-4cdc-8887-1a0cc8008d96}</Project>
      <Name>Analyzer.Utilities</Name>
    </ProjectReference>
    <ProjectReference Include="..\Core\Desktop.Analyzers.csproj">
      <Project>{FD5AAAFD-FEE5-438A-A710-EFC02510F922}</Project>
      <Name>Desktop.Analyzers</Name>
    </ProjectReference>
  </ItemGroup>
  <ItemGroup>
    <Reference Include="Microsoft.CodeAnalysis, Version=1.2.0.0, Culture=neutral, PublicKeyToken=31bf3856ad364e35, processorArchitecture=MSIL">
      <SpecificVersion>False</SpecificVersion>
      <HintPath>..\..\..\packages\Microsoft.CodeAnalysis.Common.1.2.0-beta1-20160218-01\lib\portable-net45+win8\Microsoft.CodeAnalysis.dll</HintPath>
      <Private>True</Private>
    </Reference>
    <Reference Include="Microsoft.CodeAnalysis.CSharp, Version=1.2.0.0, Culture=neutral, PublicKeyToken=31bf3856ad364e35, processorArchitecture=MSIL">
      <SpecificVersion>False</SpecificVersion>
      <HintPath>..\..\..\packages\Microsoft.CodeAnalysis.CSharp.1.2.0-beta1-20160218-01\lib\portable-net45+win8\Microsoft.CodeAnalysis.CSharp.dll</HintPath>
      <Private>True</Private>
    </Reference>
    <Reference Include="Microsoft.CodeAnalysis.CSharp.Workspaces, Version=1.2.0.0, Culture=neutral, PublicKeyToken=31bf3856ad364e35, processorArchitecture=MSIL">
      <SpecificVersion>False</SpecificVersion>
      <HintPath>..\..\..\packages\Microsoft.CodeAnalysis.CSharp.Workspaces.1.2.0-beta1-20160218-01\lib\portable-net45+win8\Microsoft.CodeAnalysis.CSharp.Workspaces.dll</HintPath>
      <Private>True</Private>
    </Reference>
    <Reference Include="Microsoft.CodeAnalysis.Workspaces, Version=1.2.0.0, Culture=neutral, PublicKeyToken=31bf3856ad364e35, processorArchitecture=MSIL">
      <SpecificVersion>False</SpecificVersion>
      <HintPath>..\..\..\packages\Microsoft.CodeAnalysis.Workspaces.Common.1.2.0-beta1-20160218-01\lib\portable-net45+win8\Microsoft.CodeAnalysis.Workspaces.dll</HintPath>
      <Private>True</Private>
    </Reference>
    <Reference Include="System.Collections.Immutable, Version=1.1.37.0, Culture=neutral, PublicKeyToken=b03f5f7f11d50a3a, processorArchitecture=MSIL">
      <SpecificVersion>False</SpecificVersion>
      <HintPath>..\..\..\packages\System.Collections.Immutable.1.1.37\lib\portable-net45+win8+wp8+wpa81\System.Collections.Immutable.dll</HintPath>
      <Private>True</Private>
    </Reference>
    <Reference Include="System.Composition.AttributedModel, Version=1.0.27.0, Culture=neutral, PublicKeyToken=b03f5f7f11d50a3a, processorArchitecture=MSIL">
      <SpecificVersion>False</SpecificVersion>
      <HintPath>..\..\..\packages\Microsoft.Composition.1.0.27\lib\portable-net45+win8+wp8+wpa81\System.Composition.AttributedModel.dll</HintPath>
      <Private>True</Private>
    </Reference>
    <Reference Include="System.Composition.Convention, Version=1.0.27.0, Culture=neutral, PublicKeyToken=b03f5f7f11d50a3a, processorArchitecture=MSIL">
      <SpecificVersion>False</SpecificVersion>
      <HintPath>..\..\..\packages\Microsoft.Composition.1.0.27\lib\portable-net45+win8+wp8+wpa81\System.Composition.Convention.dll</HintPath>
      <Private>True</Private>
    </Reference>
    <Reference Include="System.Composition.Hosting, Version=1.0.27.0, Culture=neutral, PublicKeyToken=b03f5f7f11d50a3a, processorArchitecture=MSIL">
      <SpecificVersion>False</SpecificVersion>
      <HintPath>..\..\..\packages\Microsoft.Composition.1.0.27\lib\portable-net45+win8+wp8+wpa81\System.Composition.Hosting.dll</HintPath>
      <Private>True</Private>
    </Reference>
    <Reference Include="System.Composition.Runtime, Version=1.0.27.0, Culture=neutral, PublicKeyToken=b03f5f7f11d50a3a, processorArchitecture=MSIL">
      <SpecificVersion>False</SpecificVersion>
      <HintPath>..\..\..\packages\Microsoft.Composition.1.0.27\lib\portable-net45+win8+wp8+wpa81\System.Composition.Runtime.dll</HintPath>
      <Private>True</Private>
    </Reference>
    <Reference Include="System.Composition.TypedParts, Version=1.0.27.0, Culture=neutral, PublicKeyToken=b03f5f7f11d50a3a, processorArchitecture=MSIL">
      <SpecificVersion>False</SpecificVersion>
      <HintPath>..\..\..\packages\Microsoft.Composition.1.0.27\lib\portable-net45+win8+wp8+wpa81\System.Composition.TypedParts.dll</HintPath>
      <Private>True</Private>
    </Reference>
    <Reference Include="System.Reflection.Metadata, Version=1.2.0.0, Culture=neutral, PublicKeyToken=b03f5f7f11d50a3a, processorArchitecture=MSIL">
      <SpecificVersion>False</SpecificVersion>
      <HintPath>..\..\..\packages\System.Reflection.Metadata.1.2.0-rc2-23629\lib\portable-net45+win8\System.Reflection.Metadata.dll</HintPath>
      <Private>True</Private>
    </Reference>
  </ItemGroup>
  <ItemGroup>
    <Content Include="Desktop.CSharp.Analyzers.props">
      <CopyToOutputDirectory>PreserveNewest</CopyToOutputDirectory>
    </Content>
    <None Include="app.config" />
    <None Include="packages.config" />
  </ItemGroup>
  <ItemGroup>
    <Compile Include="CSharpDoNotUseInsecureDTDProcessing.cs" />
<<<<<<< HEAD
    <Compile Include="CSharpDoNotUseInsecureXSLTScriptExecution.cs" />
=======
    <Compile Include="CSharpDoNotUseInsecureDtdProcessingInApiDesigner.cs" />
>>>>>>> cff45570
    <Compile Include="CSharpDoNotCatchCorruptedStateExceptions.cs" />
    <Compile Include="CSharpDoNotUseInsecureCyrptographicAlgorithms.cs" />
    <Compile Include="Helpers\SyntaxNodeHelper.cs" />
    <Compile Include="Properties\AssemblyInfo.cs" />
    <Compile Include="CSharpSpecifyMessageBoxOptions.cs" />
    <Compile Include="CSharpSpecifyMessageBoxOptions.Fixer.cs" />
    <Compile Include="CSharpAvoidDuplicateAccelerators.cs" />
    <Compile Include="CSharpAvoidDuplicateAccelerators.Fixer.cs" />
    <Compile Include="CSharpSetLocaleForDataTypes.cs" />
    <Compile Include="CSharpSetLocaleForDataTypes.Fixer.cs" />
    <Compile Include="CSharpDoNotMarkServicedComponentsWithWebMethod.cs" />
    <Compile Include="CSharpDoNotMarkServicedComponentsWithWebMethod.Fixer.cs" />
    <Compile Include="CSharpMarkWindowsFormsEntryPointsWithStaThread.cs" />
    <Compile Include="CSharpMarkWindowsFormsEntryPointsWithStaThread.Fixer.cs" />
    <Compile Include="CSharpMarkAllNonSerializableFields.Fixer.cs" />
    <Compile Include="CSharpCallBaseClassMethodsOnISerializableTypes.cs" />
    <Compile Include="CSharpCallBaseClassMethodsOnISerializableTypes.Fixer.cs" />
    <Compile Include="CSharpImplementSerializationMethodsCorrectly.cs" />
    <Compile Include="CSharpImplementSerializationMethodsCorrectly.Fixer.cs" />
    <Compile Include="CSharpProvideDeserializationMethodsForOptionalFields.cs" />
    <Compile Include="CSharpProvideDeserializationMethodsForOptionalFields.Fixer.cs" />
    <Compile Include="CSharpImplementISerializableCorrectly.cs" />
    <Compile Include="CSharpImplementISerializableCorrectly.Fixer.cs" />
    <Compile Include="CSharpTypesShouldNotExtendCertainBaseTypes.Fixer.cs" />
  </ItemGroup>
  <ItemGroup>
    <Analyzer Include="..\..\..\packages\Microsoft.CodeAnalysis.Analyzers.1.1.0\analyzers\dotnet\cs\Microsoft.CodeAnalysis.Analyzers.dll" />
    <Analyzer Include="..\..\..\packages\Microsoft.CodeAnalysis.Analyzers.1.1.0\analyzers\dotnet\cs\Microsoft.CodeAnalysis.CSharp.Analyzers.dll" />
  </ItemGroup>
  <ImportGroup Label="Targets">
    <Import Project="..\..\..\build\Targets\Analyzers.Imports.targets" />
  </ImportGroup>
</Project><|MERGE_RESOLUTION|>--- conflicted
+++ resolved
@@ -101,11 +101,8 @@
   </ItemGroup>
   <ItemGroup>
     <Compile Include="CSharpDoNotUseInsecureDTDProcessing.cs" />
-<<<<<<< HEAD
     <Compile Include="CSharpDoNotUseInsecureXSLTScriptExecution.cs" />
-=======
     <Compile Include="CSharpDoNotUseInsecureDtdProcessingInApiDesigner.cs" />
->>>>>>> cff45570
     <Compile Include="CSharpDoNotCatchCorruptedStateExceptions.cs" />
     <Compile Include="CSharpDoNotUseInsecureCyrptographicAlgorithms.cs" />
     <Compile Include="Helpers\SyntaxNodeHelper.cs" />
