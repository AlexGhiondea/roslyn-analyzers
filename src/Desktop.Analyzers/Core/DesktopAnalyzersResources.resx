--- conflicted
+++ resolved
@@ -363,7 +363,58 @@
   <data name="TypesShouldNotExtendCertainBaseTypesMessageSystemCollectionsStack" xml:space="preserve">
     <value>Change the base type of {0} from {1} to its generic equivalent 'System.Collections.Generic.Stack'.</value>
   </data>
-<<<<<<< HEAD
+  <data name="DoNotUseInsecureDTDProcessingDescription" xml:space="preserve">
+    <value>Using XmlTextReader.Load(), creating an insecure XmlReaderSettings instance when invoking XmlReader.Create(), setting the InnerXml property of the XmlDocument and enabling DTD processing using XmlUrlResolver insecurely can lead to information disclosure. Replace it with a call to the Load() method overload that takes an XmlReader instance, use XmlReader.Create() to accept XmlReaderSettings arguments or consider explicitly setting secure values. The DataViewSettingCollectionString property of DataViewManager should always be assigned from a trusted source, the DtdProcessing property should be set to false, and the XmlResolver property should be changed to XmlSecureResolver or null. </value>
+    <comment>CA3075</comment>
+  </data>
+  <data name="DoNotUseDtdProcessingOverloadsMessage" xml:space="preserve">
+    <value>{0} uses unsafe overload of '{1}' method</value>
+    <comment>CA3075</comment>
+  </data>
+  <data name="DoNotUseDtdProcessingOverloads" xml:space="preserve">
+    <value>Insecure DTD Processing</value>
+    <comment>CA3075</comment>
+  </data>
+  <data name="DoNotUseSetInnerXmlMessage" xml:space="preserve">
+    <value>{0} uses the unsafe setter of InnerXml property of System.Xml.XmlDocument.</value>
+    <comment>CA3075</comment>
+  </data>
+  <data name="InsecureXmlDtdProcessing" xml:space="preserve">
+    <value>Insecure DTD processing in XML</value>
+    <comment>CA3075</comment>
+  </data>
+  <data name="ReviewDtdProcessingPropertiesMessage" xml:space="preserve">
+    <value>Property in {0} might be set from an untrusted source.</value>
+    <comment>CA3075</comment>
+  </data>
+  <data name="XmlDocumentWithNoSecureResolverMessage" xml:space="preserve">
+    <value>In {0} an XmlDocument instance is created without setting its XmlResolver property to a secure value.</value>
+    <comment>CA3075</comment>
+  </data>
+  <data name="XmlReaderCreateInsecureConstructedMessage" xml:space="preserve">
+    <value>An insecure XmlReaderSettings instance is provided to XmlReader.Create method.</value>
+    <comment>CA3075</comment>
+  </data>
+  <data name="XmlReaderCreateInsecureInputMessage" xml:space="preserve">
+    <value>In {0} a potentially insecure XmlReaderSettings instance is provided to XmlReader.Create method.</value>
+    <comment>CA3075</comment>
+  </data>
+  <data name="XmlReaderCreateWrongOverloadMessage" xml:space="preserve">
+    <value>{0} uses an insecure overload of XmlReader.Create which does not accept an XmlReaderSettings argument. </value>
+    <comment>CA3075</comment>
+  </data>
+  <data name="XmlTextReaderConstructedWithNoSecureResolutionMessage" xml:space="preserve">
+    <value>{0} creates XmlTextReader instance with insecure default settings.</value>
+    <comment>CA3075</comment>
+  </data>
+  <data name="XmlTextReaderSetInsecureResolutionMessage" xml:space="preserve">
+    <value>XmlTextReader instance in {0} is set with insecure values.</value>
+    <comment>CA3075</comment>
+  </data>
+  <data name="DoNotUseInsecureDTDProcessingGenericMessage" xml:space="preserve">
+    <value>{0}</value>
+    <comment>CA3075</comment>
+  </data>
   <data name="InsecureDtdProcessingInApiDesign" xml:space="preserve">
     <value>Insecure Processing in API Design, XmlDocument and XmlTextReader</value>
     <comment>CA3077</comment>
@@ -395,55 +446,6 @@
   <data name="XmlTextReaderDerivedClassSetInsecureSettingsInMethodMessage" xml:space="preserve">
     <value>{0} method of XmlTextReader derived class sets XmlResolver and/or DtdProcessing property to insecure value.</value>
     <comment>CA3077</comment>
-=======
-  <data name="DoNotUseInsecureDTDProcessingDescription" xml:space="preserve">
-    <value>Using XmlTextReader.Load(), creating an insecure XmlReaderSettings instance when invoking XmlReader.Create(), setting the InnerXml property of the XmlDocument and enabling DTD processing using XmlUrlResolver insecurely can lead to information disclosure. Replace it with a call to the Load() method overload that takes an XmlReader instance, use XmlReader.Create() to accept XmlReaderSettings arguments or consider explicitly setting secure values. The DataViewSettingCollectionString property of DataViewManager should always be assigned from a trusted source, the DtdProcessing property should be set to false, and the XmlResolver property should be changed to XmlSecureResolver or null. </value>
-    <comment>CA3075</comment>
-  </data>
-  <data name="DoNotUseDtdProcessingOverloadsMessage" xml:space="preserve">
-    <value>{0} uses unsafe overload of '{1}' method</value>
-    <comment>CA3075</comment>
-  </data>
-  <data name="DoNotUseDtdProcessingOverloads" xml:space="preserve">
-    <value>Insecure DTD Processing</value>
-    <comment>CA3075</comment>
-  </data>
-  <data name="DoNotUseSetInnerXmlMessage" xml:space="preserve">
-    <value>{0} uses the unsafe setter of InnerXml property of System.Xml.XmlDocument.</value>
-    <comment>CA3075</comment>
-  </data>
-  <data name="InsecureXmlDtdProcessing" xml:space="preserve">
-    <value>Insecure DTD processing in XML</value>
-    <comment>CA3075</comment>
-  </data>
-  <data name="ReviewDtdProcessingPropertiesMessage" xml:space="preserve">
-    <value>Property in {0} might be set from an untrusted source.</value>
-    <comment>CA3075</comment>
-  </data>
-  <data name="XmlDocumentWithNoSecureResolverMessage" xml:space="preserve">
-    <value>In {0} an XmlDocument instance is created without setting its XmlResolver property to a secure value.</value>
-    <comment>CA3075</comment>
-  </data>
-  <data name="XmlReaderCreateInsecureConstructedMessage" xml:space="preserve">
-    <value>An insecure XmlReaderSettings instance is provided to XmlReader.Create method.</value>
-    <comment>CA3075</comment>
-  </data>
-  <data name="XmlReaderCreateInsecureInputMessage" xml:space="preserve">
-    <value>In {0} a potentially insecure XmlReaderSettings instance is provided to XmlReader.Create method.</value>
-    <comment>CA3075</comment>
-  </data>
-  <data name="XmlReaderCreateWrongOverloadMessage" xml:space="preserve">
-    <value>{0} uses an insecure overload of XmlReader.Create which does not accept an XmlReaderSettings argument. </value>
-    <comment>CA3075</comment>
-  </data>
-  <data name="XmlTextReaderConstructedWithNoSecureResolutionMessage" xml:space="preserve">
-    <value>{0} creates XmlTextReader instance with insecure default settings.</value>
-    <comment>CA3075</comment>
-  </data>
-  <data name="XmlTextReaderSetInsecureResolutionMessage" xml:space="preserve">
-    <value>XmlTextReader instance in {0} is set with insecure values.</value>
-    <comment>CA3075</comment>
->>>>>>> 580f283f
   </data>
   <data name="DoNotUseInsecureDTDProcessingGenericMessage" xml:space="preserve">
     <value>{0}</value>
