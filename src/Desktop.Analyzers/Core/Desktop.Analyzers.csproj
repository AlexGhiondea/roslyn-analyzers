--- conflicted
+++ resolved
@@ -96,11 +96,8 @@
   </ItemGroup>
   <ItemGroup>
     <Compile Include="DoNotUseInsecureDTDProcessing.cs" />
-<<<<<<< HEAD
     <Compile Include="DoNotUseInsecureXSLTScriptExecution.cs" />
-=======
     <Compile Include="DoNotUseInsecureDtdProcessingInApiDesign.cs" />
->>>>>>> cff45570
     <Compile Include="DesktopAnalyzersResources1.Designer.cs">
       <AutoGen>True</AutoGen>
       <DesignTime>True</DesignTime>
