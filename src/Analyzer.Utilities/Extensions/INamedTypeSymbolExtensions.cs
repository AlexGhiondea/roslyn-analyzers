﻿// Copyright (c) Microsoft.  All Rights Reserved.  Licensed under the Apache License, Version 2.0.  See License.txt in the project root for license information.

using System.Collections.Generic;
using System.Linq;
using Microsoft.CodeAnalysis;

namespace Analyzer.Utilities
{
    public static class INamedTypeSymbolExtensions
    {
        public static IEnumerable<INamedTypeSymbol> GetBaseTypesAndThis(this INamedTypeSymbol type)
        {
            var current = type;
            while (current != null)
            {
                yield return current;
                current = current.BaseType;
            }
        }

        public static bool ImplementsOperator(this INamedTypeSymbol symbol, string op)
        {
            // TODO: should this filter on the right-hand-side operator type?
            return symbol.GetMembers(op).OfType<IMethodSymbol>().Where(m => m.MethodKind == MethodKind.UserDefinedOperator).Any();
        }

        /// <summary>
        /// Returns a value indicating whether the specified type implements both the
        /// equality and inequality operators.
        /// </summary>
        /// <param name="symbol">
        /// A symbols specifying the type to examine.
        /// </param>
        /// <returns>
        /// true if the type specified by <paramref name="symbol"/> implements both the
        /// equality and inequality operators, otherwise false.
        /// </returns>
        public static bool ImplementsEqualityOperators(this INamedTypeSymbol symbol)
        {
            return symbol.ImplementsOperator(WellKnownMemberNames.EqualityOperatorName) &&
                   symbol.ImplementsOperator(WellKnownMemberNames.InequalityOperatorName);
        }

        /// <summary>
        /// Returns a value indicating whether the specified type implements the comparison
        /// operators.
        /// </summary>
        /// <param name="symbol">
        /// A symbols specifying the type to examine.
        /// </param>
        /// <returns>
        /// true if the type specified by <paramref name="symbol"/> implements the comparison
        /// operators (which includes the equality and inequality operators), otherwise false.
        /// </returns>
        public static bool ImplementsComparisonOperators(this INamedTypeSymbol symbol)
        {
            return symbol.ImplementsEqualityOperators() &&
                   symbol.ImplementsOperator(WellKnownMemberNames.LessThanOperatorName) &&
                   symbol.ImplementsOperator(WellKnownMemberNames.GreaterThanOperatorName);
        }

        public static bool OverridesEquals(this INamedTypeSymbol symbol)
        {
            // Does the symbol override Object.Equals?
            return symbol.GetMembers(WellKnownMemberNames.ObjectEquals).OfType<IMethodSymbol>().Where(m => m.IsEqualsOverride()).Any();
        }

        public static bool OverridesGetHashCode(this INamedTypeSymbol symbol)
        {
            // Does the symbol override Object.GetHashCode?
<<<<<<< HEAD
            return symbol.GetMembers(WellKnownMemberNames.ObjectGetHashCode).OfType<IMethodSymbol>().Where(m => m.IsGetHashCodeOverride()).Any();
=======
            return symbol.GetMembers(WellKnownMemberNames.ObjectGetHashCode).OfType<IMethodSymbol>().Where(m => IsGetHashCodeOverride(m)).Any();
        }

        public static bool HasFinalizer(this INamedTypeSymbol symbol)
        {
            return symbol.GetMembers()
                .Where(m => m.Kind == SymbolKind.Method)
                .Cast<IMethodSymbol>()
                .Any(IsFinalizer);
        }

        // TODO: Once @srivatsn merges his analyzer for CA1065 (in which he extracted the IsFinalizer
        // method from RemoveEmptyFinalizers.cs and placed it in IMethodSymbolExtensions.cs), we
        // should remove this copy of that method.
        private static bool IsFinalizer(IMethodSymbol method)
        {
            if (method.MethodKind == MethodKind.Destructor)
            {
                return true; // for C#
            }

            if (method.Name != "Finalize" || method.Parameters.Length != 0 || !method.ReturnsVoid)
            {
                return false;
            }

            var overridden = method.OverriddenMethod;
            if (overridden == null)
            {
                return false;
            }

            for (var o = overridden.OverriddenMethod; o != null; o = o.OverriddenMethod)
            {
                overridden = o;
            }

            return overridden.ContainingType.SpecialType == SpecialType.System_Object; // it is object.Finalize
        }

        private static bool IsEqualsOverride(IMethodSymbol method)
        {
            return method.IsOverride &&
                   method.ReturnType.SpecialType == SpecialType.System_Boolean &&
                   method.Parameters.Length == 1 &&
                   method.Parameters[0].Type.SpecialType == SpecialType.System_Object &&
                   IsObjectMethodOverride(method);
        }

        private static bool IsGetHashCodeOverride(IMethodSymbol method)
        {
            return method.IsOverride &&
                   method.ReturnType.SpecialType == SpecialType.System_Int32 &&
                   method.Parameters.Length == 0 &&
                   IsObjectMethodOverride(method);
        }

        private static bool IsObjectMethodOverride(IMethodSymbol method)
        {
            var overriddenMethod = method.OverriddenMethod;
            while (overriddenMethod != null)
            {
                if (overriddenMethod.ContainingType.SpecialType == SpecialType.System_Object)
                {
                    return true;
                }

                overriddenMethod = overriddenMethod.OverriddenMethod;
            }

            return false;
>>>>>>> b3a633e7
        }
    }
}<|MERGE_RESOLUTION|>--- conflicted
+++ resolved
@@ -68,10 +68,7 @@
         public static bool OverridesGetHashCode(this INamedTypeSymbol symbol)
         {
             // Does the symbol override Object.GetHashCode?
-<<<<<<< HEAD
             return symbol.GetMembers(WellKnownMemberNames.ObjectGetHashCode).OfType<IMethodSymbol>().Where(m => m.IsGetHashCodeOverride()).Any();
-=======
-            return symbol.GetMembers(WellKnownMemberNames.ObjectGetHashCode).OfType<IMethodSymbol>().Where(m => IsGetHashCodeOverride(m)).Any();
         }
 
         public static bool HasFinalizer(this INamedTypeSymbol symbol)
@@ -142,7 +139,6 @@
             }
 
             return false;
->>>>>>> b3a633e7
         }
     }
 }