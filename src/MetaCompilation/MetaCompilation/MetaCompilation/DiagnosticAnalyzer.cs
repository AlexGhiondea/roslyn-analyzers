// Copyright (c) Microsoft.  All Rights Reserved.  Licensed under the Apache License, Version 2.0.  See License.txt in the project root for license information.
using System;
using System.Collections.Generic;
using System.Collections.Immutable;
using System.Linq;
using System.Threading;
using Microsoft.CodeAnalysis;
using Microsoft.CodeAnalysis.CSharp;
using Microsoft.CodeAnalysis.CSharp.Syntax;
using Microsoft.CodeAnalysis.Diagnostics;
using Microsoft.CodeAnalysis.Editing;
using Microsoft.CodeAnalysis.Text;

namespace MetaCompilation
{
    [DiagnosticAnalyzer(LanguageNames.CSharp)]
    public class MetaCompilationAnalyzer : DiagnosticAnalyzer
    {
        public const string MessagePrefix = "T: ";
        
        //default values for the DiagnosticDescriptors
        public const string RuleCategory = "Tutorial";
        public const DiagnosticSeverity RuleDefaultSeverity = DiagnosticSeverity.Error;
        public const bool RuleEnabledByDefault = true;
<<<<<<< HEAD
       // public const string MessagePrefix = "T: ";
=======
>>>>>>> 9d4e1ff1

        //creates a DiagnosticDescriptor with the above defaults
        public static DiagnosticDescriptor CreateRule(string id, string title, string messageFormat, string description = "")
        {
            DiagnosticDescriptor rule = new DiagnosticDescriptor(
                id: id,
                title: title,
                messageFormat: messageFormat,
                defaultSeverity: RuleDefaultSeverity,
                isEnabledByDefault: RuleEnabledByDefault,
                category: RuleCategory,
                description: description
                );

            return rule;
        }

        #region id rules
        public const string MissingId = "MetaAnalyzer001";
        internal static DiagnosticDescriptor MissingIdRule = CreateRule(MissingId, "Missing diagnostic id", MessagePrefix + "The analyzer '{0}' is missing a diagnostic id", "The diagnostic id identifies a particular diagnostic so that the diagnotic can be fixed in CodeFixProvider.cs");
        #endregion

        #region Initialize rules
        public const string MissingInit = "MetaAnalyzer002";
        internal static DiagnosticDescriptor MissingInitRule = CreateRule(MissingInit, "Missing Initialize method", MessagePrefix + "The analyzer '{0}' is missing the required Initialize method", "The Initialize method is required because it is where actions are registered for. Actions are registered to call an analysis method when something specific changes in the syntax tree or semantic model. For example, context.RegisterSyntaxNodeAction(AnalyzeMethod, SyntaxKind.IfStatement) will call AnalyzeMethod every time an if statement changes in the syntax tree.");

        public const string MissingRegisterStatement = "MetaAnalyzer003";
        internal static DiagnosticDescriptor MissingRegisterRule = CreateRule(MissingRegisterStatement, "An action must be registered within the method", MessagePrefix + "An action must be registered within the '{0}' method", "The Initialize method must register for at least one action so that some analysis can be performed. Otherwise there is no way any diagnostics could be reported");

        public const string TooManyInitStatements = "MetaAnalyzer004";
        internal static DiagnosticDescriptor TooManyInitStatementsRule = CreateRule(TooManyInitStatements, "The method registers multiple actions", MessagePrefix + "The '{0}' method registers multiple actions", "For this tutorial only, only one action is registered for. This is not necessarily a general rule");
        
        public const string IncorrectInitSig = "MetaAnalyzer005";
        internal static DiagnosticDescriptor IncorrectInitSigRule = CreateRule(IncorrectInitSig, "Incorrect method signature", MessagePrefix + "The signature for the '{0}' method is incorrect", "The Initialize method shoould override the Initialize method from the DiagnosticAnalyzer abstract class from which your analyzer inherits");

        public const string InvalidStatement = "MetaAnalyzer006";
        internal static DiagnosticDescriptor InvalidStatementRule = CreateRule(InvalidStatement, "Incorrect statement", MessagePrefix + "The Initialize method only registers actions: the statement '{0}' is invalid");
        #endregion

        #region SupportedDiagnostics rules
        public const string MissingSuppDiag = "MetaAnalyzer007";
        internal static DiagnosticDescriptor MissingSuppDiagRule = CreateRule(MissingSuppDiag, "Missing SupportedDiagnostics property", MessagePrefix + "You are missing the required SupportedDiagnostics property", "The SupportedDiagnostics property tells the analyzer which diagnostic ids the analyzer supports. In other words, which DiagnosticDescriptors might be reported by the analyzer. Generally any DiagnosticDescriptor that you have created should be returned by SupportedDiagnostics");

        public const string IncorrectSigSuppDiag = "MetaAnalyzer008";
        internal static DiagnosticDescriptor IncorrectSigSuppDiagRule = CreateRule(IncorrectSigSuppDiag, "Incorrect SupportedDiagnostics property", MessagePrefix + "The signature of the SupportedDiagnostics property is incorrect");

        public const string MissingAccessor = "MetaAnalyzer009";
        internal static DiagnosticDescriptor MissingAccessorRule = CreateRule(MissingAccessor, "Missing get accessor", MessagePrefix + "The {0} property is missing a get accessor", "The SupportedDiagnostics property needs to have a get accessor, because that is how the ImmutableArray of DiagnosticDescriptors is made accessible");

        public const string TooManyAccessors = "MetaAnalyzer010";
        internal static DiagnosticDescriptor TooManyAccessorsRule = CreateRule(TooManyAccessors, "You only need a single get accessor for this property", MessagePrefix + "The {0} property only needs one get accessor, no additional get accessors or any set accessors are needed");

        public const string IncorrectAccessorReturn = "MetaAnalyzer011";
        internal static DiagnosticDescriptor IncorrectAccessorReturnRule = CreateRule(IncorrectAccessorReturn, "Get accessor return value incorrect", MessagePrefix + "The get accessor needs to return an ImmutableArray containing all of your DiagnosticDescriptor rules");

        public const string SuppDiagReturnValue = "MetaAnalyzer012";
        internal static DiagnosticDescriptor SuppDiagReturnValueRule = CreateRule(SuppDiagReturnValue, "SupportedDiagnostics return value incorrect", MessagePrefix + "The {0} property's get accessor needs to return an ImmutableArray containing all of your DiagnosticDescriptor rules");

        public const string SupportedRules = "MetaAnalyzer013";
        internal static DiagnosticDescriptor SupportedRulesRule = CreateRule(SupportedRules, "ImmutableArray incorrect", MessagePrefix + "The immutable array should contain every DiagnosticDescriptor rule that was created");
        #endregion

        #region rule rules
        public const string IdDeclTypeError = "MetaAnalyzer014";
        internal static DiagnosticDescriptor IdDeclTypeErrorRule = CreateRule(IdDeclTypeError, "DiagnosticDescriptor 'id' incorrect", MessagePrefix + "The diagnostic id should be the const declared above this", "The id parameter of a DiagnosticDescriptor should be a string const declared previously. This is so that the diagnostic id is accessible from the CodeFixProvider.cs file.");

        public const string MissingIdDeclaration = "MetaAnalyzer015";
        internal static DiagnosticDescriptor MissingIdDeclarationRule = CreateRule(MissingIdDeclaration, "Diagnostic id declaration missing", MessagePrefix + "This diagnostic id has not been declared");

        public const string DefaultSeverityError = "MetaAnalyzer016";
        internal static DiagnosticDescriptor DefaultSeverityErrorRule = CreateRule(DefaultSeverityError, "defaultSeverity incorrect", MessagePrefix + "defaultSeverity must be of the form: DiagnosticSeverity.[severity]", "There are four option for the severity of the diagnostic: error, warning, hidden, and info. An error is completely not allowed and causes build errors. A warning is something that might be a problem, but is not a build error. An info diagnostic is simply information and is not actually a problem. A hidden diagnostic is raised as an issue, but is not accessible through normal means. At least in simple analyzers you will mostly use error and warning.");

        public const string EnabledByDefaultError = "MetaAnalyzer017";
        internal static DiagnosticDescriptor EnabledByDefaultErrorRule = CreateRule(EnabledByDefaultError, "isEnabledByDefault incorrect", MessagePrefix + "isEnabledByDefault should be set to true", "This determines whether or not the diagnostic is enabled by default, or the user of the analyzer has to manually enable the diagnostic. Generally it will be set to true.");

        public const string InternalAndStaticError = "MetaAnalyzer018";
        internal static DiagnosticDescriptor InternalAndStaticErrorRule = CreateRule(InternalAndStaticError, "DiagnosticDescriptor modifiers incorrect", MessagePrefix + "The {0} field should be internal and static");

        public const string MissingRule = "MetaAnalyzer019";
        internal static DiagnosticDescriptor MissingRuleRule = CreateRule(MissingRule, "Missing DiagnosticDescriptor", MessagePrefix + "You need to have at least one DiagnosticDescriptor rule", "The DiagnosticDescriptor rule is what is reported by the analyzer when it finds a problem, and so there must be at least one");
        #endregion

        #region analysis for IfStatement rules
        public const string IfStatementMissing = "MetaAnalyzer020";
        internal static DiagnosticDescriptor IfStatementMissingRule = CreateRule(IfStatementMissing, "Missing 1st step", MessagePrefix + "The first step of the node analysis is to extract the if statement from {0}");

        public const string IfStatementIncorrect = "MetaAnalyzer021";
        internal static DiagnosticDescriptor IfStatementIncorrectRule = CreateRule(IfStatementIncorrect, "If statement extraction incorrect", MessagePrefix + "This statement should extract the if statement in question by casting {0}.Node to IfStatementSyntax", "The context parameter has a Node member. This Node is what the register statement from Initialize triggered on, and so should be cast to the expected syntax or symbol type");

        public const string IfKeywordMissing = "MetaAnalyzer022";
        internal static DiagnosticDescriptor IfKeywordMissingRule = CreateRule(IfKeywordMissing, "Missing 2nd step", MessagePrefix + "The second step is to extract the 'if' keyword from {0}");

        public const string IfKeywordIncorrect = "MetaAnalyzer023";
        internal static DiagnosticDescriptor IfKeywordIncorrectRule = CreateRule(IfKeywordIncorrect, "Incorrect 2nd step", MessagePrefix + "This statement should extract the 'if' keyword from {0}", "In the syntax tree, a node of type IfStatementSyntax has an IfKeyword attached to it");

        public const string TrailingTriviaCheckMissing = "MetaAnalyzer024";
        internal static DiagnosticDescriptor TrailingTriviaCheckMissingRule = CreateRule(TrailingTriviaCheckMissing, "Missing 3rd step", MessagePrefix + "The third step is to begin looking for the space between 'if' and '(' by checking if {0} has trailing trivia");

        public const string TrailingTriviaCheckIncorrect = "MetaAnalyzer025";
        internal static DiagnosticDescriptor TrailingTriviaCheckIncorrectRule = CreateRule(TrailingTriviaCheckIncorrect, "Incorrect 3rd step", MessagePrefix + "This statement should be an if statement that checks to see if {0} has trailing trivia", "Syntax trivia are all the things that aren't actually code (i.e. comments, whitespace, end of line tokens, etc). Each node has trivia attached to it, with trailing trivia being the trivia after the node)");

        public const string TrailingTriviaVarMissing = "MetaAnalyzer026";
        internal static DiagnosticDescriptor TrailingTriviaVarMissingRule = CreateRule(TrailingTriviaVarMissing, "Missing 4th step", MessagePrefix + "The fourth step is to extract the last trailing trivia of {0} into a variable");

        public const string TrailingTriviaVarIncorrect = "MetaAnalyzer027";
        internal static DiagnosticDescriptor TrailingTriviaVarIncorrectRule = CreateRule(TrailingTriviaVarIncorrect, "Incorrect 4th step", MessagePrefix + "This statement should extract the last trailing trivia of {0} into a variable", "The last trailing trivia of the 'if' keyword should be a single whitespace. Anything else signifies incorrect formatting");

        public const string TrailingTriviaKindCheckMissing = "MetaAnalyzer028";
        internal static DiagnosticDescriptor TrailingTriviaKindCheckMissingRule = CreateRule(TrailingTriviaKindCheckMissing, "Missing 5th step", MessagePrefix + "The fifth step is to check the kind of {0}");

        public const string TrailingTriviaKindCheckIncorrect = "MetaAnalyzer029";
        internal static DiagnosticDescriptor TrailingTriviaKindCheckIncorrectRule = CreateRule(TrailingTriviaKindCheckIncorrect, "Incorrect 5th step", MessagePrefix + "This statement should check to see if the kind of {0} is whitespace trivia");

        public const string WhitespaceCheckMissing = "MetaAnalyzer030";
        internal static DiagnosticDescriptor WhitespaceCheckMissingRule = CreateRule(WhitespaceCheckMissing, "Missing 6th step", MessagePrefix + "The sixth step is to make sure {0} is a single whitespace");

        public const string WhitespaceCheckIncorrect = "MetaAnalyzer031";
        internal static DiagnosticDescriptor WhitespaceCheckIncorrectRule = CreateRule(WhitespaceCheckIncorrect, "Incorrect 6th step", MessagePrefix + "This statement should check to see if {0} is a single whitespace");

        public const string ReturnStatementMissing = "MetaAnalyzer032";
        internal static DiagnosticDescriptor ReturnStatementMissingRule = CreateRule(ReturnStatementMissing, "Missing 7th step", MessagePrefix + "The seventh step is to return from {0}");

        public const string ReturnStatementIncorrect = "MetaAnalyzer033";
        internal static DiagnosticDescriptor ReturnStatementIncorrectRule = CreateRule(ReturnStatementIncorrect, "Incorrect 7th step", MessagePrefix + "This statement should return from {0}, because reaching this point in the code means that the if statement being analyzed has the correct spacing");

        public const string OpenParenMissing = "MetaAnalyzer034";
        internal static DiagnosticDescriptor OpenParenMissingRule = CreateRule(OpenParenMissing, "Missing open parenthesis variable", MessagePrefix + "The next step is to extract the open parenthesis of the if statement condition");

        public const string OpenParenIncorrect = "MetaAnalyzer035";
        internal static DiagnosticDescriptor OpenParenIncorrectRule = CreateRule(OpenParenIncorrect, "Open parenthesis variable incorrect", MessagePrefix + "This statement should extract the open parenthesis of {0} to use as the end of the diagnostic span");

        public const string StartSpanMissing = "MetaAnalyzer036";
        internal static DiagnosticDescriptor StartSpanMissingRule = CreateRule(StartSpanMissing, "Start span variable missing", MessagePrefix + "The next step is to determine the start of the span for the diagnostic that will be reported");

        public const string StartSpanIncorrect = "MetaAnalyzer037";
        internal static DiagnosticDescriptor StartSpanIncorrectRule = CreateRule(StartSpanIncorrect, "Start span variable incorrect", MessagePrefix + "This statement should extract the start of the span of {0} into a variable, to be used as the start of the diagnostic span", "Each node in the syntax tree has a span. This span represents the number of character spaces that the node takes up");

        public const string EndSpanMissing = "MetaAnalyzer038";
        internal static DiagnosticDescriptor EndSpanMissingRule = CreateRule(EndSpanMissing, "End span variable missing", MessagePrefix + "The next step is to determine the end of the span for the diagnostic that is going to be reported");

        public const string EndSpanIncorrect = "MetaAnalyzer039";
        internal static DiagnosticDescriptor EndSpanIncorrectRule = CreateRule(EndSpanIncorrect, "End span variable incorrect", MessagePrefix + "This statement should extract the start of the span of {0} into a variable, to be used as the end of the diagnostic span", "Each node in the syntax tree has a span. This span represents the number of character spaces that the node takes up");

        public const string SpanMissing = "MetaAnalyzer040";
        internal static DiagnosticDescriptor SpanMissingRule = CreateRule(SpanMissing, "Diagnostic span variable missing", MessagePrefix + "The next step is to create a variable that is the span of the diagnostic that will be reported");

        public const string SpanIncorrect = "MetaAnalyzer041";
        internal static DiagnosticDescriptor SpanIncorrectRule = CreateRule(SpanIncorrect, "Diagnostic span variable incorrect", MessagePrefix + "This statement should use TextSpan.FromBounds, {0}, and {1} to create the span of the diagnostic that will be reported", "Each node in the syntax tree has a span. This span represents the number of character spaces that the node takes up. TextSpan.FromBounds(start, end) can be used to create a span to use for a diagnostic");

        public const string LocationMissing = "MetaAnalyzer042";
        internal static DiagnosticDescriptor LocationMissingRule = CreateRule(LocationMissing, "Diagnostic location variable missing", MessagePrefix + "The next step is to create a location for the diagnostic");

        public const string LocationIncorrect = "MetaAnalyzer043";
        internal static DiagnosticDescriptor LocationIncorrectRule = CreateRule(LocationIncorrect, "Diagnostic location variable incorrect", MessagePrefix + "This statement should use Location.Create, {0}, and {1} to create the location of the diagnostic", "A location can be created by combining a span with a syntax tree. The span is applie to the given syntax tree so that the location within the syntax tree is determined");
        #endregion

        #region analysis rules
        public const string MissingAnalysisMethod = "MetaAnalyzer044";
        internal static DiagnosticDescriptor MissingAnalysisMethodRule = CreateRule(MissingAnalysisMethod, "Missing analysis method", MessagePrefix + "You are missing the method that was registered to perform the analysis", "In Initialize, the register statement denotes an analysis method to be called when an action is triggered. This method needs to be created");

        public const string TooManyStatements = "MetaAnalyzer045";
        internal static DiagnosticDescriptor TooManyStatementsRule = CreateRule(TooManyStatements, "Too many statements", MessagePrefix + "This {0} should only have {1} statement(s)", "For the purpose of this tutorial this method has too many statements, use the code fixes to guide you through the creation of this method");

        public const string DiagnosticMissing = "MetaAnalyzer046";
        internal static DiagnosticDescriptor DiagnosticMissingRule = CreateRule(DiagnosticMissing, "Diagnostic variable missing", MessagePrefix + "The next step is to create a variable to hold the diagnostic");

        public const string DiagnosticIncorrect = "MetaAnalyzer047";
        internal static DiagnosticDescriptor DiagnosticIncorrectRule = CreateRule(DiagnosticIncorrect, "Diagnostic variable incorrect", MessagePrefix + "This statement should use Diagnostic.Create, {0}, and {1} to create the diagnostic that will be reported", "The diagnostic is created with a DiagnosticDescriptor, a Location, message arguments. The message arguments are the inputs to a format string");

        public const string DiagnosticReportMissing = "MetaAnalyzer048";
        internal static DiagnosticDescriptor DiagnosticReportMissingRule = CreateRule(DiagnosticReportMissing, "Diagnostic report missing", MessagePrefix + "The next step is to report the diagnostic that has been created");

        public const string DiagnosticReportIncorrect = "MetaAnalyzer049";
        internal static DiagnosticDescriptor DiagnosticReportIncorrectRule = CreateRule(DiagnosticReportIncorrect, "Diagnostic report incorrect", MessagePrefix + "This statement should use ReportDiagnostic on {0} to report {1}", "A diagnostic is reported to a context of some sort so that the diagnostic can appear in all the right places");
        #endregion

        public const string GoToCodeFix = "MetaAnalyzer050";
        internal static DiagnosticDescriptor GoToCodeFixRule = new DiagnosticDescriptor(
            id: GoToCodeFix,
            title: "Analyzer tutorial complete",
            messageFormat: MessagePrefix + "Congratulations! You have written your first analyzer! If you would like to write a code fix for your diagnostic, open up CodeFixProvider.cs and get started!",
            category: RuleCategory,
            defaultSeverity: DiagnosticSeverity.Info,
            isEnabledByDefault: true);

        public override ImmutableArray<DiagnosticDescriptor> SupportedDiagnostics
        {
            get
            {
                return ImmutableArray.Create(MissingIdRule, 
                                             MissingInitRule, 
                                             MissingRegisterRule, 
                                             TooManyInitStatementsRule, 
                                             IncorrectInitSigRule,
                                             InvalidStatementRule,
                                             MissingSuppDiagRule,
                                             IncorrectSigSuppDiagRule,
                                             MissingAccessorRule,
                                             TooManyAccessorsRule,
                                             IncorrectAccessorReturnRule,
                                             SuppDiagReturnValueRule,
                                             SupportedRulesRule,
                                             IdDeclTypeErrorRule,
                                             MissingIdDeclarationRule,
                                             DefaultSeverityErrorRule,
                                             EnabledByDefaultErrorRule, 
                                             InternalAndStaticErrorRule,
                                             MissingRuleRule,
                                             MissingAnalysisMethodRule,
                                             IfStatementMissingRule,
                                             IfStatementIncorrectRule,
                                             IfKeywordMissingRule,
                                             IfKeywordIncorrectRule,
                                             TrailingTriviaCheckMissingRule,
                                             TrailingTriviaCheckIncorrectRule,
                                             TrailingTriviaVarMissingRule,
                                             TrailingTriviaVarIncorrectRule,
                                             TrailingTriviaKindCheckIncorrectRule,
                                             TrailingTriviaKindCheckMissingRule,
                                             WhitespaceCheckMissingRule,
                                             WhitespaceCheckIncorrectRule,
                                             ReturnStatementMissingRule,
                                             ReturnStatementIncorrectRule,
                                             OpenParenIncorrectRule,
                                             OpenParenMissingRule,
                                             StartSpanIncorrectRule,
                                             StartSpanMissingRule,
                                             EndSpanIncorrectRule,
                                             EndSpanMissingRule,
                                             SpanIncorrectRule,
                                             SpanMissingRule,
                                             LocationIncorrectRule,
                                             LocationMissingRule,
                                             MissingAnalysisMethodRule,
                                             TooManyStatementsRule,
                                             DiagnosticMissingRule,
                                             DiagnosticIncorrectRule,
                                             DiagnosticReportIncorrectRule,
                                             DiagnosticReportMissingRule,
                                             GoToCodeFixRule);
            }
        }

        public override void Initialize(AnalysisContext context)
        {
            context.RegisterCompilationStartAction(SetupAnalysis);
        }

        //creates an instance of a class to perform the analysis statefully, and registers for various actions
        private void SetupAnalysis(CompilationStartAnalysisContext context)
        {
            //state collector
            CompilationAnalyzer compilationAnalyzer = new CompilationAnalyzer();

            //collects all class, method, field, and property symbols as state
            context.RegisterSymbolAction(compilationAnalyzer.AddClass, SymbolKind.NamedType);
            context.RegisterSymbolAction(compilationAnalyzer.AddMethod, SymbolKind.Method);
            context.RegisterSymbolAction(compilationAnalyzer.AddField, SymbolKind.Field);
            context.RegisterSymbolAction(compilationAnalyzer.AddProperty, SymbolKind.Property);

            //analyzes the state that has been collected
            context.RegisterCompilationEndAction(compilationAnalyzer.ReportCompilationEndDiagnostics);
        }

        //performs stateful analysis
        class CompilationAnalyzer
        {
            private List<IMethodSymbol> _analyzerMethodSymbols = new List<IMethodSymbol>();
            private List<IPropertySymbol> _analyzerPropertySymbols = new List<IPropertySymbol>();
            private List<IFieldSymbol> _analyzerFieldSymbols = new List<IFieldSymbol>();
            private List<INamedTypeSymbol> _otherAnalyzerClassSymbols = new List<INamedTypeSymbol>();
            private IMethodSymbol _initializeSymbol = null;
            private IPropertySymbol _propertySymbol = null;
            private INamedTypeSymbol _analyzerClassSymbol = null;
            private Dictionary<string, string> _branchesDict = new Dictionary<string, string>();
            private IPropertySymbol _codeFixFixableDiagnostics = null;
            private List<IMethodSymbol> _codeFixMethodSymbols = new List<IMethodSymbol>();
            private IMethodSymbol _registerCodeFixesAsync = null;
            private INamedTypeSymbol _codeFixClassSymbol = null;

            //"main" method, performs the analysis once state has been collected
            internal void ReportCompilationEndDiagnostics(CompilationAnalysisContext context)
            {
                //supported main branches for tutorial
                _branchesDict.Add("RegisterSyntaxNodeAction", "SyntaxNode");

                //supported sub-branches for tutorial
                List<string> allowedKinds = new List<string>();
                allowedKinds.Add("IfStatement");

                if (_analyzerClassSymbol == null)
                {
                    return;
                }

                //gather initialize info
                List<object> registerInfo = CheckInitialize(context);
                if (registerInfo == null)
                {
                    return;
                }

                var registerSymbol = (IMethodSymbol)registerInfo[0];
                if (registerSymbol == null)
                {
                    return;
                }

                var registerArgs = (List<ISymbol>)registerInfo[1];
                if (registerArgs == null)
                {
                    return;
                }

                if (registerArgs.Count == 0)
                {
                    return;
                }

                IMethodSymbol analysisMethodSymbol = null;
                if (registerArgs.Count > 0)
                {
                    analysisMethodSymbol = (IMethodSymbol)registerArgs[0];
                }

                IFieldSymbol kind = null;
                if (registerArgs.Count > 1)
                {
                    kind = (IFieldSymbol)registerArgs[1];
                }

                var invocationExpression = (InvocationExpressionSyntax)registerInfo[2];
                if (invocationExpression == null)
                {
                    return;
                }

                //interpret initialize info
                if (_branchesDict.ContainsKey(registerSymbol.Name))
                {
                    string kindName = null;
                    if (kind != null)
                    {
                        kindName = kind.Name;
                    }

                    if (kindName == null || allowedKinds.Contains(kindName))
                    {
                        //look for and interpret id fields
                        List<string> idNames = CheckIds(_branchesDict[registerSymbol.Name], kindName, context);

                        if (idNames.Count > 0)
                        {
                            //look for and interpret rule fields
                            List<string> ruleNames = CheckRules(idNames, _branchesDict[registerSymbol.Name], kindName, context);

                            if (ruleNames.Count > 0)
                            {
                                //look for and interpret SupportedDiagnostics property
                                bool supportedDiagnosticsCorrect = CheckSupportedDiagnostics(ruleNames, context);

                                if (supportedDiagnosticsCorrect)
                                {
                                    //check the SyntaxNode, Symbol, Compilation, CodeBlock, etc analysis method(s)
                                    bool analysisCorrect = CheckAnalysis(_branchesDict[registerSymbol.Name], kindName, ruleNames, context, analysisMethodSymbol);

                                    if (analysisCorrect)
                                    {
                                        ReportDiagnostic(context, GoToCodeFixRule, _analyzerClassSymbol.Locations[0]);
                                    }
                                    else
                                    {
                                        return;
                                    }
                                }
                                else
                                {
                                    return;
                                }
                            }
                        }
                        else
                        {
                            ReportDiagnostic(context, MissingIdRule, _analyzerClassSymbol.Locations[0], _analyzerClassSymbol.Name.ToString());
                        }
                    }
                    else
                    {
                        ReportDiagnostic(context, InvalidStatementRule, invocationExpression.GetLocation(), invocationExpression);
                    }
                }
                else
                {
                    return;
                }
            }

            //checks the syntax tree analysis part of the user analyzer, returns a bool representing whether the check was successful or not
            internal bool CheckAnalysis(string branch, string kind, List<string> ruleNames, CompilationAnalysisContext context, IMethodSymbol analysisMethodSymbol)
            {
                if (branch == "SyntaxNode")
                {
                    if (kind == "IfStatement")
                    {
                        return CheckIfStatementAnalysis(branch, kind, ruleNames, context, analysisMethodSymbol);
                    }
                }

                return false;
            }

            #region CheckAnalysis for IfStatement
            //checks the AnalyzeIfStatement of the user's analyzer, returns a bool representing whether the check was successful or not
            internal bool CheckIfStatementAnalysis(string branch, string kind, List<string> ruleNames, CompilationAnalysisContext context, IMethodSymbol analysisMethodSymbol)
            {
                var getStatements = AnalysisGetStatements(analysisMethodSymbol);
                if (getStatements.Count == 0)
                {
                    return false;
                }

                var methodDeclaration = getStatements[0] as MethodDeclarationSyntax;
                var statements = (SyntaxList<StatementSyntax>)getStatements[1];
                var contextParameter = methodDeclaration.ParameterList.Parameters[0] as ParameterSyntax;
                if (contextParameter == null)
                {
                    return false;
                }

                int statementCount = statements.Count;

                if (statementCount > 0)
                {
                    SyntaxToken statementIdentifierToken = IfStatementAnalysis1(context, statements, contextParameter);
                    if (statementIdentifierToken.Text == "")
                    {
                        ReportDiagnostic(context, IfStatementIncorrectRule, statements[0].GetLocation(), contextParameter.Identifier.Text);
                        return false;
                    }

                    if (statementCount > 1)
                    {
                        SyntaxToken keywordIdentifierToken = IfStatementAnalysis2(context, statements, statementIdentifierToken);
                        if (keywordIdentifierToken.Text == "")
                        {
                            ReportDiagnostic(context, IfKeywordIncorrectRule, statements[1].GetLocation(), statementIdentifierToken.Text);
                            return false;
                        }

                        //outer if statement in user analyzer
                        if (statementCount > 2)
                        {
                            var triviaBlock = IfStatementAnalysis3(context, statements, keywordIdentifierToken) as BlockSyntax;
                            if (triviaBlock == null)
                            {
                                ReportDiagnostic(context, TrailingTriviaCheckIncorrectRule, statements[2].GetLocation(), keywordIdentifierToken.Text);
                                return false;
                            }

                            SyntaxList<StatementSyntax> triviaBlockStatements = triviaBlock.Statements;
                            if (triviaBlockStatements == null)
                            {
                                IfStatementSyntax ifStatement = triviaBlock.Parent as IfStatementSyntax;
                                var startDiagnosticSpan = ifStatement.Span.Start;
                                var endDiagnosticSpan = ifStatement.CloseParenToken.Span.Start;
                                var diagnosticSpan = TextSpan.FromBounds(startDiagnosticSpan, endDiagnosticSpan);
                                var diagnosticLocation = Location.Create(ifStatement.SyntaxTree, diagnosticSpan);
                                ReportDiagnostic(context, TrailingTriviaVarMissingRule, diagnosticLocation, keywordIdentifierToken.Text);
                                return false;
                            }

                            if (triviaBlockStatements.Count > 0)
                            {
                                SyntaxToken triviaIdentifierToken = IfStatementAnalysis4(context, triviaBlockStatements, keywordIdentifierToken);
                                if (triviaIdentifierToken.Text == "")
                                {
                                    ReportDiagnostic(context, TrailingTriviaVarIncorrectRule, triviaBlockStatements[0].GetLocation(), keywordIdentifierToken.Text);
                                    return false;
                                }

                                //inner if statement in user analyzer
                                if (triviaBlockStatements.Count > 1)
                                {
                                    BlockSyntax triviaKindCheckBlock = IfStatementAnalysis5(context, triviaBlockStatements, triviaIdentifierToken);
                                    if (triviaKindCheckBlock == null)
                                    {
                                        ReportDiagnostic(context, TrailingTriviaKindCheckIncorrectRule, triviaBlockStatements[1].GetLocation(), triviaIdentifierToken.Text);
                                        return false;
                                    }

                                    SyntaxList<StatementSyntax> triviaKindCheckBlockStatements = triviaKindCheckBlock.Statements;
                                    if (triviaKindCheckBlockStatements == null)
                                    {
                                        ReportDiagnostic(context, TrailingTriviaKindCheckIncorrectRule, triviaBlockStatements[1].GetLocation(), triviaIdentifierToken.Text);
                                        return false;
                                    }

                                    //inner inner if statement in user analyzer
                                    if (triviaKindCheckBlockStatements.Count > 0)
                                    {
                                        BlockSyntax triviaCheckBlock = IfStatementAnalysis6(context, triviaKindCheckBlock.Statements, triviaIdentifierToken);
                                        if (triviaCheckBlock == null)
                                        {
                                            ReportDiagnostic(context, WhitespaceCheckIncorrectRule, triviaKindCheckBlockStatements[0].GetLocation(), triviaIdentifierToken);
                                            return false;
                                        }

                                        SyntaxList<StatementSyntax> triviaCheckBlockStatements = triviaCheckBlock.Statements;
                                        if (triviaCheckBlockStatements == null)
                                        {
                                            ReportDiagnostic(context, WhitespaceCheckIncorrectRule, triviaKindCheckBlockStatements[0].GetLocation(), triviaIdentifierToken);
                                            return false;
                                        }

                                        if (triviaCheckBlockStatements.Count > 0)
                                        {
                                            if (!IfStatementAnalysis7(context, triviaCheckBlockStatements))
                                            {
                                                ReportDiagnostic(context, ReturnStatementIncorrectRule, triviaCheckBlockStatements[0].GetLocation(), methodDeclaration.Identifier.Text);
                                                return false;
                                            }

                                            if (triviaCheckBlockStatements.Count > 1)
                                            {
                                                IfStatementSyntax ifStatement = triviaCheckBlock.Parent as IfStatementSyntax;
                                                var startDiagnosticSpan = ifStatement.Span.Start;
                                                var endDiagnosticSpan = ifStatement.CloseParenToken.Span.Start;
                                                var diagnosticSpan = TextSpan.FromBounds(startDiagnosticSpan, endDiagnosticSpan);
                                                var diagnosticLocation = Location.Create(ifStatement.SyntaxTree, diagnosticSpan);
                                                ReportDiagnostic(context, TooManyStatementsRule, diagnosticLocation, "if block", "1");
                                                return false;
                                            }
                                            
                                            //successfully through if statement checks
                                        }
                                        else
                                        {
                                            IfStatementSyntax ifStatement = triviaCheckBlock.Parent as IfStatementSyntax;
                                            var startDiagnosticSpan = ifStatement.Span.Start;
                                            var endDiagnosticSpan = ifStatement.CloseParenToken.Span.Start;
                                            var diagnosticSpan = TextSpan.FromBounds(startDiagnosticSpan, endDiagnosticSpan);
                                            var diagnosticLocation = Location.Create(ifStatement.SyntaxTree, diagnosticSpan);
                                            ReportDiagnostic(context, ReturnStatementMissingRule, diagnosticLocation, methodDeclaration.Identifier.Text);
                                            return false;
                                        }

                                        if (triviaKindCheckBlockStatements.Count > 1)
                                        {
                                            IfStatementSyntax ifStatement = triviaKindCheckBlock.Parent as IfStatementSyntax;
                                            var startDiagnosticSpan = ifStatement.Span.Start;
                                            var endDiagnosticSpan = ifStatement.CloseParenToken.Span.Start;
                                            var diagnosticSpan = TextSpan.FromBounds(startDiagnosticSpan, endDiagnosticSpan);
                                            var diagnosticLocation = Location.Create(ifStatement.SyntaxTree, diagnosticSpan);
                                            ReportDiagnostic(context, TooManyStatementsRule, diagnosticLocation, "if block", "1");
                                            return false;
                                        }
                                    }
                                    else
                                    {
                                        IfStatementSyntax ifStatement = triviaKindCheckBlock.Parent as IfStatementSyntax;
                                        var startDiagnosticSpan = ifStatement.Span.Start;
                                        var endDiagnosticSpan = ifStatement.CloseParenToken.Span.Start;
                                        var diagnosticSpan = TextSpan.FromBounds(startDiagnosticSpan, endDiagnosticSpan);
                                        var diagnosticLocation = Location.Create(ifStatement.SyntaxTree, diagnosticSpan);
                                        ReportDiagnostic(context, WhitespaceCheckMissingRule, diagnosticLocation, triviaIdentifierToken);
                                        return false;
                                    }

                                    if (triviaBlockStatements.Count > 2)
                                    {
                                        IfStatementSyntax ifStatement = triviaBlock.Parent as IfStatementSyntax;
                                        var startDiagnosticSpan = ifStatement.Span.Start;
                                        var endDiagnosticSpan = ifStatement.CloseParenToken.Span.Start;
                                        var diagnosticSpan = TextSpan.FromBounds(startDiagnosticSpan, endDiagnosticSpan);
                                        var diagnosticLocation = Location.Create(ifStatement.SyntaxTree, diagnosticSpan);
                                        ReportDiagnostic(context, TooManyStatementsRule, diagnosticLocation, "if block", "2");
                                        return false;
                                    }
                                }
                                else
                                {
                                    ReportDiagnostic(context, TrailingTriviaKindCheckMissingRule, triviaBlockStatements[0].GetLocation(), triviaIdentifierToken.Text);
                                    return false;
                                }
                            }
                            else
                            {

                                IfStatementSyntax ifStatement = triviaBlock.Parent as IfStatementSyntax;
                                var startDiagnosticSpan = ifStatement.Span.Start;
                                var endDiagnosticSpan = ifStatement.CloseParenToken.Span.Start;
                                var diagnosticSpan = TextSpan.FromBounds(startDiagnosticSpan, endDiagnosticSpan);
                                var diagnosticLocation = Location.Create(ifStatement.SyntaxTree, diagnosticSpan);
                                ReportDiagnostic(context, TrailingTriviaVarMissingRule, diagnosticLocation, keywordIdentifierToken.Text);
                                return false;
                            }

                            //check diagnostic reporting statements
                            if (statementCount > 3)
                            {
                                bool diagnosticReportingCorrect = CheckDiagnosticCreation(context, statementIdentifierToken, keywordIdentifierToken, ruleNames, statements, contextParameter);
                                if (!diagnosticReportingCorrect)
                                {
                                    return false;
                                }

                                if (statementCount > 10)
                                {
                                    ReportDiagnostic(context, TooManyStatementsRule, methodDeclaration.Identifier.GetLocation(), "method", "10");
                                    return false;
                                }
                            }
                            else
                            {
                                ReportDiagnostic(context, OpenParenMissingRule, (statements[2] as IfStatementSyntax).Condition.GetLocation(), statementIdentifierToken.Text);
                                return false;
                            }
                        }
                        else
                        {
                            ReportDiagnostic(context, TrailingTriviaCheckMissingRule, statements[1].GetLocation(), keywordIdentifierToken.Text);
                            return false;
                        }
                    }
                    else
                    {
                        ReportDiagnostic(context, IfKeywordMissingRule, statements[0].GetLocation(), statementIdentifierToken.Text);
                        return false;
                    }
                }
                else
                {
                    ReportDiagnostic(context, IfStatementMissingRule, methodDeclaration.Identifier.GetLocation(), contextParameter.Identifier.Text);
                    return false;
                }

                return true;
            }

            //checks step one of the user's AnalyzerIfStatement method, returns a SyntaxToken of "" if analysis failed
            internal SyntaxToken IfStatementAnalysis1(CompilationAnalysisContext context, SyntaxList<StatementSyntax> statements, ParameterSyntax contextParameter)
            {
                var emptyResult = SyntaxFactory.Identifier("");

                var ifStatement = statements[0] as LocalDeclarationStatementSyntax;
                if (ifStatement == null)
                {
                    return emptyResult;
                }

                var statementName = GetIdentifierTokenFromLocalDecl(ifStatement);
                if (statementName.Text == "")
                {
                    return emptyResult;
                }

                var statementEqualsValueClause = GetEqualsValueClauseFromLocalDecl(ifStatement);
                if (statementEqualsValueClause == null)
                {
                    return emptyResult;
                }

                var statementCastExpression = statementEqualsValueClause.Value as CastExpressionSyntax;
                if (statementCastExpression == null)
                {
                    return emptyResult;
                }

                var statementIdentifier = statementCastExpression.Type as TypeSyntax;
                //TODO: figure out how to make this not use ToString()
                if (statementIdentifier == null || statementIdentifier.ToString() != "IfStatementSyntax")
                {
                    return emptyResult;
                }

                var statementExpression = statementCastExpression.Expression as MemberAccessExpressionSyntax;
                if (statementExpression == null)
                {
                    return emptyResult;
                }

                var statementExpressionIdentifier = statementExpression.Expression as IdentifierNameSyntax;
                if (statementExpressionIdentifier == null || statementExpressionIdentifier.Identifier.Text != contextParameter.Identifier.Text)
                {
                    return emptyResult;
                }

                var statementExpressionNode = statementExpression.Name as IdentifierNameSyntax;
                if (statementExpressionNode == null || statementExpressionNode.Identifier.Text != "Node")
                {
                    return emptyResult;
                }

                return statementName;
            }

            //checks step two of the user's AnalyzerIfStatement method, returns a SyntaxToken of "" if analysis failed
            internal SyntaxToken IfStatementAnalysis2(CompilationAnalysisContext context, SyntaxList<StatementSyntax> statements, SyntaxToken statementIdentifierToken)
            {
                var emptyResult = SyntaxFactory.Identifier("");

                var statement = statements[1] as LocalDeclarationStatementSyntax;
                if (statement == null)
                {
                    return emptyResult;
                }

                SyntaxToken keywordIdentifierToken = GetIdentifierTokenFromLocalDecl(statement);
                if (keywordIdentifierToken.Text == "")
                {
                    return emptyResult;
                }

                var equalsValueClause = GetEqualsValueClauseFromLocalDecl(statement);
                if (equalsValueClause == null)
                {
                    return emptyResult;
                }

                var memberExpr = equalsValueClause.Value as MemberAccessExpressionSyntax;
                if (memberExpr == null)
                {
                    return emptyResult;
                }

                var identifier = memberExpr.Expression as IdentifierNameSyntax;
                if (identifier == null || identifier.Identifier.Text != statementIdentifierToken.Text)
                {
                    return emptyResult;
                }

                var name = memberExpr.Name as IdentifierNameSyntax;
                if (name == null || name.Identifier.Text != "IfKeyword")
                {
                    return emptyResult;
                }

                return keywordIdentifierToken;
            }

            //checks step three of the user's AnalyzerIfStatement method, returns null if analysis failed
            internal BlockSyntax IfStatementAnalysis3(CompilationAnalysisContext context, SyntaxList<StatementSyntax> statements, SyntaxToken keywordIdentifierToken)
            {
                BlockSyntax emptyResult = null;

                var statement = statements[2] as IfStatementSyntax;
                if (statement == null)
                {
                    return emptyResult;
                }

                var booleanExpression = statement.Condition as MemberAccessExpressionSyntax;
                if (booleanExpression == null)
                {
                    return emptyResult;
                }

                var identifier = booleanExpression.Expression as IdentifierNameSyntax;
                if (identifier == null || identifier.Identifier.Text != keywordIdentifierToken.Text)
                {
                    return emptyResult;
                }

                var name = booleanExpression.Name as IdentifierNameSyntax;
                if (name == null || name.Identifier.Text != "HasTrailingTrivia")
                {
                    return emptyResult;
                }

                var block = statement.Statement as BlockSyntax;
                if (block == null)
                {
                    return emptyResult;
                }

                return block;
            }

            //checks step four of the user's AnalyzerIfStatement method, returns a SyntaxToken of "" if analysis failed
            internal SyntaxToken IfStatementAnalysis4(CompilationAnalysisContext context, SyntaxList<StatementSyntax> statements, SyntaxToken keywordIdentifierToken)
            {
                var emptyResult = SyntaxFactory.Identifier("");

                var statement = statements[0] as LocalDeclarationStatementSyntax;
                if (statement == null)
                {
                    return emptyResult;
                }

                SyntaxToken triviaIdentifierToken = GetIdentifierTokenFromLocalDecl(statement);
                if (triviaIdentifierToken.Text == "")
                {
                    return emptyResult;
                }

                var statementEqualsValueClause = GetEqualsValueClauseFromLocalDecl(statement);
                if (statementEqualsValueClause == null)
                {
                    return emptyResult;
                }

                var invocationExpression = statementEqualsValueClause.Value as InvocationExpressionSyntax;
                if (invocationExpression == null)
                {
                    return emptyResult;
                }

                var memberExpr = invocationExpression.Expression as MemberAccessExpressionSyntax;
                if (memberExpr == null)
                {
                    return emptyResult;
                }

                var memberExprInner = memberExpr.Expression as MemberAccessExpressionSyntax;
                if (memberExprInner == null)
                {
                    return emptyResult;
                }

                var innerIdentifier = memberExprInner.Expression as IdentifierNameSyntax;
                if (innerIdentifier == null || innerIdentifier.Identifier.Text != keywordIdentifierToken.Text)
                {
                    return emptyResult;
                }

                var innerName = memberExprInner.Name as IdentifierNameSyntax;
                if (innerName == null || innerName.Identifier.Text != "TrailingTrivia")
                {
                    return emptyResult;
                }

                var memberExprName = memberExpr.Name as IdentifierNameSyntax;
                if (memberExprName == null || memberExprName.Identifier.Text != "Last")
                {
                    return emptyResult;
                }

                return triviaIdentifierToken;
            }

            //checks step five of the user's AnalyzerIfStatement method, returns null if analysis failed
            internal BlockSyntax IfStatementAnalysis5(CompilationAnalysisContext context, SyntaxList<StatementSyntax> statements, SyntaxToken triviaIdentifierToken)
            {
                BlockSyntax emptyResult = null;

                var statement = statements[1] as IfStatementSyntax;
                if (statement == null)
                {
                    return emptyResult;
                }

                var booleanExpression = statement.Condition as BinaryExpressionSyntax;
                if (booleanExpression == null)
                {
                    return emptyResult;
                }

                var left = booleanExpression.Left as InvocationExpressionSyntax;
                if (left == null)
                {
                    return emptyResult;
                }

                var leftMemberExpr = left.Expression as MemberAccessExpressionSyntax;
                if (leftMemberExpr == null)
                {
                    return emptyResult;
                }

                var leftIdentifier = leftMemberExpr.Expression as IdentifierNameSyntax;
                if (leftIdentifier == null || leftIdentifier.Identifier.Text != triviaIdentifierToken.Text)
                {
                    return emptyResult;
                }

                var leftName = leftMemberExpr.Name as IdentifierNameSyntax;
                if (leftName == null || leftName.Identifier.Text != "Kind")
                {
                    return emptyResult;
                }

                var leftArgumentList = left.ArgumentList as ArgumentListSyntax;
                if (leftArgumentList == null)
                {
                    return emptyResult;
                }

                SeparatedSyntaxList<ArgumentSyntax> leftArgs = leftArgumentList.Arguments;
                if (leftArgs == null || leftArgs.Count != 0)
                {
                    return emptyResult;
                }

                var right = booleanExpression.Right as MemberAccessExpressionSyntax;
                if (right == null)
                {
                    return emptyResult;
                }

                var rightIdentifier = right.Expression as IdentifierNameSyntax;
                if (rightIdentifier == null || rightIdentifier.Identifier.Text != "SyntaxKind")
                {
                    return emptyResult;
                }

                var rightName = right.Name as IdentifierNameSyntax;
                if (rightName == null || rightName.Identifier.Text != "WhitespaceTrivia") {
                    return emptyResult;
                }

                var block = statement.Statement as BlockSyntax;
                if (block == null)
                {
                    return emptyResult;
                }

                return block;
            }

            //checks step six of the user's AnalyzerIfStatement method, returns null if analysis failed
            internal BlockSyntax IfStatementAnalysis6(CompilationAnalysisContext context, SyntaxList<StatementSyntax> statements, SyntaxToken triviaIdentifierToken)
            {
                BlockSyntax emptyResult = null;

                var statement = statements[0] as IfStatementSyntax;
                if (statement == null)
                {
                    return emptyResult;
                }

                var booleanExpression = statement.Condition as BinaryExpressionSyntax;
                if (booleanExpression == null)
                {
                    return emptyResult;
                }

                var left = booleanExpression.Left as InvocationExpressionSyntax;
                if (left == null)
                {
                    return emptyResult;
                }

                var leftMemberExpr = left.Expression as MemberAccessExpressionSyntax;
                if (leftMemberExpr == null)
                {
                    return emptyResult;
                }

                var leftIdentifier = leftMemberExpr.Expression as IdentifierNameSyntax;
                if (leftIdentifier == null || leftIdentifier.Identifier.Text != triviaIdentifierToken.Text)
                {
                    return emptyResult;
                }

                var leftName = leftMemberExpr.Name as IdentifierNameSyntax;
                if (leftName == null || leftName.Identifier.Text != "ToString")
                {
                    return emptyResult;
                }

                var leftArgumentList = left.ArgumentList as ArgumentListSyntax;
                if (leftArgumentList == null)
                {
                    return emptyResult;
                }

                SeparatedSyntaxList<ArgumentSyntax> leftArgs = leftArgumentList.Arguments;
                if (leftArgs == null || leftArgs.Count != 0)
                {
                    return emptyResult;
                }

                var right = booleanExpression.Right as LiteralExpressionSyntax;
                if (right == null)
                {
                    return emptyResult;
                }

                SyntaxToken rightToken = right.Token;
                if (rightToken == null || rightToken.Text != "\" \"")
                {
                    return emptyResult;
                }

                var block = statement.Statement as BlockSyntax;
                if (block == null)
                {
                    return emptyResult;
                }

                return block;
            }

            //checks step seven of the user's AnalyzerIfStatement method, returns a bool representing whether or not analysis failed
            internal bool IfStatementAnalysis7(CompilationAnalysisContext context, SyntaxList<StatementSyntax> statements)
            {
                var statement = statements[0] as ReturnStatementSyntax;
                if (statement == null)
                {
                    return false;
                }

                return true;
            }

            //checks the buildup steps of creating a diagnostic, returns a bool representing whether or not analysis failed
            internal bool CheckDiagnosticCreation(CompilationAnalysisContext context, SyntaxToken statementIdentifierToken, SyntaxToken keywordIdentifierToken, List<string> ruleNames, SyntaxList<StatementSyntax> statements, ParameterSyntax contextParameter)
            {
                int statementCount = statements.Count;

                SyntaxToken openParenToken = OpenParenAnalysis(context, statementIdentifierToken, statements);
                if (openParenToken.Text == "")
                {
                    ReportDiagnostic(context, OpenParenIncorrectRule, statements[3].GetLocation(), statementIdentifierToken.Text);
                    return false;
                }

                if (statementCount > 4)
                {
                    SyntaxToken startToken = StartAnalysis(context, keywordIdentifierToken, statements);
                    if (startToken.Text == "")
                    {
                        ReportDiagnostic(context, StartSpanIncorrectRule, statements[4].GetLocation(), keywordIdentifierToken);
                        return false;
                    }

                    if (statementCount > 5)
                    {
                        SyntaxToken endToken = EndAnalysis(context, openParenToken, statements);
                        if (endToken.Text == "")
                        {
                            ReportDiagnostic(context, EndSpanIncorrectRule, statements[5].GetLocation(), openParenToken.Text);
                            return false;
                        }

                        if (statementCount > 6)
                        {
                            SyntaxToken spanToken = SpanAnalysis(context, startToken, endToken, statements);
                            if (spanToken.Text == "")
                            {
                                ReportDiagnostic(context, SpanIncorrectRule, statements[6].GetLocation(), startToken.Text, endToken.Text);
                                return false;
                            }

                            if (statementCount > 7)
                            {
                                SyntaxToken locationToken = LocationAnalysis(context, statementIdentifierToken, spanToken, statements);
                                if (locationToken.Text == "")
                                {
                                    ReportDiagnostic(context, LocationIncorrectRule, statements[7].GetLocation(), statementIdentifierToken.Text, spanToken.Text);
                                    return false;
                                }

                                if (statementCount > 8)
                                {
                                    SyntaxToken diagnosticToken = DiagnosticCreationCheck(context, ruleNames, locationToken, statements, contextParameter);
                                    if (diagnosticToken == null || diagnosticToken.Text == "")
                                    {
                                        ReportDiagnostic(context, DiagnosticIncorrectRule, statements[8].GetLocation(), ruleNames[0], locationToken.Text);
                                        return false;
                                    }

                                    if (statementCount > 9)
                                    {
                                        bool reportCorrect = DiagnosticReportCheck(context, diagnosticToken, contextParameter, statements);
                                        if (!reportCorrect)
                                        {
                                            ReportDiagnostic(context, DiagnosticReportIncorrectRule, statements[9].GetLocation(), contextParameter.Identifier.Text, diagnosticToken.Text);
                                            return false;
                                        }
                                    }
                                    else
                                    {
                                        ReportDiagnostic(context, DiagnosticReportMissingRule, statements[8].GetLocation());
                                        return false;
                                    }
                                }
                                else
                                {
                                    ReportDiagnostic(context, DiagnosticMissingRule, statements[7].GetLocation());
                                    return false;
                                }
                            }
                            else
                            {
                                ReportDiagnostic(context, LocationMissingRule, statements[6].GetLocation(), statementIdentifierToken.Text, spanToken.Text);
                                return false;
                            }
                        }
                        else
                        {
                            ReportDiagnostic(context, SpanMissingRule, statements[5].GetLocation(), startToken.Text, endToken.Text);
                            return false;
                        }
                    }
                    else
                    {
                        ReportDiagnostic(context, EndSpanMissingRule, statements[4].GetLocation(), openParenToken.Text);
                        return false;
                    }
                }
                else
                {
                    ReportDiagnostic(context, StartSpanMissingRule, statements[3].GetLocation(), keywordIdentifierToken);
                    return false;
                }

                return true;
            }

            //checks the open parenthesis variable, returns a SyntaxToken of "" if analysis failed
            internal SyntaxToken OpenParenAnalysis(CompilationAnalysisContext context, SyntaxToken statementIdentifierToken, SyntaxList<StatementSyntax> statements)
            {
                var emptyResult = SyntaxFactory.Identifier("");

                var statement = statements[3] as LocalDeclarationStatementSyntax;
                if (statement == null)
                {
                    return emptyResult;
                }

                SyntaxToken openParenIdentifier = GetIdentifierTokenFromLocalDecl(statement);
                if (openParenIdentifier == null || openParenIdentifier.Text == "")
                {
                    return emptyResult;
                }

                EqualsValueClauseSyntax equalsValueClause = GetEqualsValueClauseFromLocalDecl(statement);
                if (equalsValueClause == null)
                {
                    return emptyResult;
                }

                var memberExpression = equalsValueClause.Value as MemberAccessExpressionSyntax;
                if (memberExpression == null)
                {
                    return emptyResult;
                }

                var identifier = memberExpression.Expression as IdentifierNameSyntax;
                if (identifier == null || identifier.Identifier.Text != statementIdentifierToken.Text)
                {
                    return emptyResult;
                }

                var name = memberExpression.Name as IdentifierNameSyntax;
                if (name == null || name.Identifier.Text != "OpenParenToken")
                {
                    return emptyResult;
                }

                return openParenIdentifier;
            }

            //checks the start of the diagnostic span, returns a SyntaxToken of "" if analysis failed
            internal SyntaxToken StartAnalysis(CompilationAnalysisContext context, SyntaxToken keywordIdentifierToken, SyntaxList<StatementSyntax> statements)
            {
                var emptyResult = SyntaxFactory.Identifier("");

                var statement = statements[4] as LocalDeclarationStatementSyntax;
                if (statement == null)
                {
                    return emptyResult;
                }

                SyntaxToken startToken = GetIdentifierTokenFromLocalDecl(statement);
                if (startToken == null || startToken.Text == "")
                {
                    return emptyResult;
                }

                EqualsValueClauseSyntax equalsValueClause = GetEqualsValueClauseFromLocalDecl(statement);
                if (equalsValueClause == null)
                {
                    return emptyResult;
                }

                var memberExpression = equalsValueClause.Value as MemberAccessExpressionSyntax;
                if (memberExpression == null)
                {
                    return emptyResult;
                }

                var innerMemberExpression = memberExpression.Expression as MemberAccessExpressionSyntax;
                if (innerMemberExpression == null)
                {
                    return emptyResult;
                }

                var innerIdentifier = innerMemberExpression.Expression as IdentifierNameSyntax;
                if (innerIdentifier == null || innerIdentifier.Identifier.Text != keywordIdentifierToken.Text)
                {
                    return emptyResult;
                }

                var innerName = innerMemberExpression.Name as IdentifierNameSyntax;
                if (innerName == null || innerName.Identifier.Text != "Span")
                {
                    return emptyResult;
                }

                var name = memberExpression.Name as IdentifierNameSyntax;
                if (name == null || name.Identifier.Text != "Start")
                {
                    return emptyResult;
                }

                return startToken;
            }

            //checks the end of the diagnostic span, returns a SyntaxToken of "" if analysis failed
            internal SyntaxToken EndAnalysis(CompilationAnalysisContext context, SyntaxToken openParenToken, SyntaxList<StatementSyntax> statements)
            {
                var emptyResult = SyntaxFactory.Identifier("");

                var statement = statements[5] as LocalDeclarationStatementSyntax;
                if (statement == null)
                {
                    return emptyResult;
                }

                SyntaxToken endToken = GetIdentifierTokenFromLocalDecl(statement);
                if (endToken == null || endToken.Text == "")
                {
                    return emptyResult;
                }

                EqualsValueClauseSyntax equalsValueClause = GetEqualsValueClauseFromLocalDecl(statement);
                if (equalsValueClause == null)
                {
                    return emptyResult;
                }

                var memberExpression = equalsValueClause.Value as MemberAccessExpressionSyntax;
                if (memberExpression == null)
                {
                    return emptyResult;
                }

                var innerMemberExpression = memberExpression.Expression as MemberAccessExpressionSyntax;
                if (innerMemberExpression == null)
                {
                    return emptyResult;
                }

                var innerIdentifier = innerMemberExpression.Expression as IdentifierNameSyntax;
                if (innerIdentifier == null || innerIdentifier.Identifier.Text != openParenToken.Text)
                {
                    return emptyResult;
                }

                var innerName = innerMemberExpression.Name as IdentifierNameSyntax;
                if (innerName == null || innerName.Identifier.Text != "Span")
                {
                    return emptyResult;
                }

                var name = memberExpression.Name as IdentifierNameSyntax;
                if (name == null || name.Identifier.Text != "Start")
                {
                    return emptyResult;
                }

                return endToken;
            }

            //checks the creation of the diagnostic span, returns a SyntaxToken of "" if analysis failed
            internal SyntaxToken SpanAnalysis(CompilationAnalysisContext context, SyntaxToken startToken, SyntaxToken endToken, SyntaxList<StatementSyntax> statements)
            {
                var emptyResult = SyntaxFactory.Identifier("");

                var statement = statements[6] as LocalDeclarationStatementSyntax;
                if (statement == null)
                {
                    return emptyResult;
                }

                SyntaxToken spanToken = GetIdentifierTokenFromLocalDecl(statement);
                if (spanToken == null || spanToken.Text == "")
                {
                    return emptyResult;
                }

                EqualsValueClauseSyntax equalsValueClause = GetEqualsValueClauseFromLocalDecl(statement);
                if (equalsValueClause == null)
                {
                    return emptyResult;
                }

                var invocationExpression = equalsValueClause.Value as InvocationExpressionSyntax;
                if (invocationExpression == null)
                {
                    return emptyResult;
                }

                var memberExpression = invocationExpression.Expression as MemberAccessExpressionSyntax;
                if (memberExpression == null)
                {
                    return emptyResult;
                }

                var identifier = memberExpression.Expression as IdentifierNameSyntax;
                if (identifier == null || identifier.Identifier.Text != "TextSpan")
                {
                    return emptyResult;
                }

                var name = memberExpression.Name as IdentifierNameSyntax;
                if (name == null || name.Identifier.Text != "FromBounds")
                {
                    return emptyResult;
                }

                var argumentList = invocationExpression.ArgumentList as ArgumentListSyntax;
                if (argumentList == null)
                {
                    return emptyResult;
                }

                SeparatedSyntaxList<ArgumentSyntax> args = argumentList.Arguments;
                if (args == null || args.Count != 2)
                {
                    return emptyResult;
                }

                var startArg = args[0] as ArgumentSyntax;
                if (startArg == null)
                {
                    return emptyResult;
                }

                var startArgIdentifier = startArg.Expression as IdentifierNameSyntax;
                if (startArgIdentifier == null || startArgIdentifier.Identifier.Text != startToken.Text)
                {
                    return emptyResult;
                }

                var endArg = args[1] as ArgumentSyntax;
                if (endArg == null)
                {
                    return emptyResult;
                }

                var endArgIdentifier = endArg.Expression as IdentifierNameSyntax;
                if (endArgIdentifier == null || endArgIdentifier.Identifier.Text != endToken.Text)
                {
                    return emptyResult;
                }

                return spanToken;
            }

            //checks the creation of the diagnostics location, returns a SyntaxToken of "" if analysis failed
            internal SyntaxToken LocationAnalysis(CompilationAnalysisContext context, SyntaxToken statementIdentifierToken, SyntaxToken spanToken, SyntaxList<StatementSyntax> statements)
            {
                var emptyResult = SyntaxFactory.Identifier("");

                var statement = statements[7] as LocalDeclarationStatementSyntax;
                if (statement == null)
                {
                    return emptyResult;
                }

                SyntaxToken locationToken = GetIdentifierTokenFromLocalDecl(statement);
                if (locationToken == null || locationToken.Text == "")
                {
                    return emptyResult;
                }

                EqualsValueClauseSyntax equalsValueClause = GetEqualsValueClauseFromLocalDecl(statement);
                if (equalsValueClause == null)
                {
                    return emptyResult;
                }

                var invocationExpression = equalsValueClause.Value as InvocationExpressionSyntax;
                if (invocationExpression == null)
                {
                    return emptyResult;
                }

                var memberExpression = invocationExpression.Expression as MemberAccessExpressionSyntax;
                if (memberExpression == null)
                {
                    return emptyResult;
                }

                var identifier = memberExpression.Expression as IdentifierNameSyntax;
                if (identifier == null || identifier.Identifier.Text != "Location")
                {
                    return emptyResult;
                }

                var name = memberExpression.Name as IdentifierNameSyntax;
                if (name == null || name.Identifier.Text != "Create")
                {
                    return emptyResult;
                }

                var argumentList = invocationExpression.ArgumentList as ArgumentListSyntax;
                if (argumentList == null)
                {
                    return emptyResult;
                }

                SeparatedSyntaxList<ArgumentSyntax> args = argumentList.Arguments;
                if (args == null || args.Count != 2)
                {
                    return emptyResult;
                }

                var treeArg = args[0] as ArgumentSyntax;
                if (treeArg == null)
                {
                    return emptyResult;
                }

                var treeArgExpression = treeArg.Expression as MemberAccessExpressionSyntax;
                if (treeArgExpression == null)
                {
                    return emptyResult;
                }

                var treeIdentifier = treeArgExpression.Expression as IdentifierNameSyntax;
                if (treeIdentifier == null || treeIdentifier.Identifier.Text != statementIdentifierToken.Text)
                {
                    return emptyResult;
                }

                var treeName = treeArgExpression.Name as IdentifierNameSyntax;
                if (treeName == null || treeName.Identifier.Text != "SyntaxTree")
                {
                    return emptyResult;
                }

                var spanArg = args[1] as ArgumentSyntax;
                if (spanArg == null)
                {
                    return emptyResult;
                }

                var spanArgIdentifier = spanArg.Expression as IdentifierNameSyntax;
                if (spanArgIdentifier == null || spanArgIdentifier.Identifier.Text != spanToken.Text)
                {
                    return emptyResult;
                }

                return locationToken;
            }

            //checks the creation of the diagnostic itself, returns a SyntaxToken of "" if analysis failed
            internal SyntaxToken DiagnosticCreationCheck(CompilationAnalysisContext context, List<string> ruleNames, SyntaxToken locationToken, SyntaxList<StatementSyntax> statements, ParameterSyntax contextParameter)
            {
                var emptyResult = SyntaxFactory.Identifier("");

                var statement = statements[8] as LocalDeclarationStatementSyntax;
                if (statement == null)
                {
                    return emptyResult;
                }

                SyntaxToken diagnosticToken = GetIdentifierTokenFromLocalDecl(statement);
                if (locationToken == null || locationToken.Text == "")
                {
                    return emptyResult;
                }

                EqualsValueClauseSyntax equalsValueClause = GetEqualsValueClauseFromLocalDecl(statement);
                if (equalsValueClause == null)
                {
                    return emptyResult;
                }

                var invocationExpression = equalsValueClause.Value as InvocationExpressionSyntax;
                if (invocationExpression == null)
                {
                    return emptyResult;
                }

                var memberExpression = invocationExpression.Expression as MemberAccessExpressionSyntax;
                if (memberExpression == null)
                {
                    return emptyResult;
                }

                var identifier = memberExpression.Expression as IdentifierNameSyntax;
                if (identifier == null || identifier.Identifier.Text != "Diagnostic")
                {
                    return emptyResult;
                }

                var name = memberExpression.Name as IdentifierNameSyntax;
                if (name == null || name.Identifier.Text != "Create")
                {
                    return emptyResult;
                }

                var argumentList = invocationExpression.ArgumentList as ArgumentListSyntax;
                if (argumentList == null)
                {
                    return emptyResult;
                }

                SeparatedSyntaxList<ArgumentSyntax> args = argumentList.Arguments;
                if (args == null || args.Count != 3)
                {
                    return emptyResult;
                }

                var ruleArg = args[0] as ArgumentSyntax;
                if (ruleArg == null)
                {
                    return emptyResult;
                }

                var ruleArgIdentifier = ruleArg.Expression as IdentifierNameSyntax;
                if (ruleArgIdentifier == null || !ruleNames.Contains(ruleArgIdentifier.Identifier.Text))
                {
                    return emptyResult;
                }

                var locationArg = args[1] as ArgumentSyntax;
                if (locationArg == null)
                {
                    return emptyResult;
                }

                var locationArgIdentifier = locationArg.Expression as IdentifierNameSyntax;
                if (locationArgIdentifier == null || locationArgIdentifier.Identifier.Text != locationToken.Text)
                {
                    return emptyResult;
                }

                var messageArg = args[2] as ArgumentSyntax;
                if (messageArg == null)
                {
                    return emptyResult;
                }

                var messageArgExpression = messageArg.Expression as MemberAccessExpressionSyntax;
                if (messageArgExpression == null)
                {
                    return emptyResult;
                }

                var messageIdentifier = messageArgExpression.Expression as IdentifierNameSyntax;
                if (messageIdentifier == null || messageIdentifier.Identifier.Text != ruleArgIdentifier.Identifier.Text)
                {
                    return emptyResult;
                }

                var messageName = messageArgExpression.Name as IdentifierNameSyntax;
                if (messageName == null || messageName.Identifier.Text != "MessageFormat")
                {
                    return emptyResult;
                }

                return diagnosticToken;
            }

            //checks the reporting of the diagnostic, returns a bool representing whether or not analysis failed
            internal bool DiagnosticReportCheck(CompilationAnalysisContext context, SyntaxToken diagnosticToken, ParameterSyntax contextParameter, SyntaxList<StatementSyntax> statements)
            {
                var statement = statements[9] as ExpressionStatementSyntax;
                if (statement == null)
                {
                    return false;
                }

                var invocationExpression = statement.Expression as InvocationExpressionSyntax;
                if (invocationExpression == null)
                {
                    return false;
                }

                var memberExpression = invocationExpression.Expression as MemberAccessExpressionSyntax;
                if (memberExpression == null)
                {
                    return false;
                }

                var identifier = memberExpression.Expression as IdentifierNameSyntax;
                if (identifier == null || identifier.Identifier.Text != contextParameter.Identifier.Text)
                {
                    return false;
                }

                var name = memberExpression.Name as IdentifierNameSyntax;
                if (name == null || name.Identifier.Text != "ReportDiagnostic")
                {
                    return false;
                }

                var argumentList = invocationExpression.ArgumentList as ArgumentListSyntax;
                if (argumentList == null)
                {
                    return false;
                }

                SeparatedSyntaxList<ArgumentSyntax> args = argumentList.Arguments;
                if (args == null || args.Count != 1)
                {
                    return false;
                }

                var diagnosticArg = args[0] as ArgumentSyntax;
                if (diagnosticArg == null)
                {
                    return false;
                }

                var diagnosticArgIdentifier = diagnosticArg.Expression as IdentifierNameSyntax;
                if (diagnosticArgIdentifier == null || diagnosticArgIdentifier.Identifier.Text != diagnosticToken.Text)
                {
                    return false;
                }

                return true;
            }
            #endregion

            //extracts the equals value clause from a local declaration statement, returns null if failed
            internal EqualsValueClauseSyntax GetEqualsValueClauseFromLocalDecl(LocalDeclarationStatementSyntax statement)
            {
                EqualsValueClauseSyntax emptyResult = null;

                if (statement == null)
                {
                    return emptyResult;
                }

                var variableDeclaration = statement.Declaration as VariableDeclarationSyntax;
                if (variableDeclaration == null)
                {
                    return emptyResult;
                }

                SeparatedSyntaxList<VariableDeclaratorSyntax> variables = variableDeclaration.Variables;
                if (variables == null || variables.Count != 1)
                {
                    return emptyResult;
                }

                var variableDeclarator = variables[0] as VariableDeclaratorSyntax;
                if (variableDeclarator == null)
                {
                    return emptyResult;
                }

                SyntaxToken identifier = variableDeclarator.Identifier;
                if (identifier == null)
                {
                    return emptyResult;
                }

                var equalsValueClause = variableDeclarator.Initializer as EqualsValueClauseSyntax;
                if (equalsValueClause == null)
                {
                    return emptyResult;
                }

                return equalsValueClause;
            }

            //extracts the name of the variable from a local declaration statement, returns a SyntaxToken of "" if analysis failed
            internal SyntaxToken GetIdentifierTokenFromLocalDecl(LocalDeclarationStatementSyntax statement)
            {
                var emptyResult = SyntaxFactory.Identifier("");

                if (statement == null)
                {
                    return emptyResult;
                }

                var variableDeclaration = statement.Declaration as VariableDeclarationSyntax;
                if (variableDeclaration == null)
                {
                    return emptyResult;
                }

                SeparatedSyntaxList<VariableDeclaratorSyntax> variables = variableDeclaration.Variables;
                if (variables == null || variables.Count != 1)
                {
                    return emptyResult;
                }

                var variableDeclarator = variables[0] as VariableDeclaratorSyntax;
                if (variableDeclarator == null)
                {
                    return emptyResult;
                }

                SyntaxToken identifier = variableDeclarator.Identifier;
                if (identifier == null)
                {
                    return emptyResult;
                }

                return identifier;
            }

            //returns a list containing the method declaration, and the statements within the method, returns an empty list if failed
            internal List<object> AnalysisGetStatements(IMethodSymbol analysisMethodSymbol)
            {
                List<object> result = new List<object>();

                if (analysisMethodSymbol == null)
                {
                    return result;
                }

                var methodDeclaration = analysisMethodSymbol.DeclaringSyntaxReferences[0].GetSyntax() as MethodDeclarationSyntax;
                if (methodDeclaration == null)
                {
                    return result;
                }

                var body = methodDeclaration.Body as BlockSyntax;
                if (body == null)
                {
                    return result;
                }

                SyntaxList<StatementSyntax> statements = body.Statements;
                if (statements == null)
                {
                    return result;
                }

                result.Add(methodDeclaration);
                result.Add(statements);

                return result;
            }

            //returns a boolean based on whether or not the SupportedDiagnostics property is correct
            internal bool CheckSupportedDiagnostics(List<string> ruleNames, CompilationAnalysisContext context)
            {
                var propertyDeclaration = SuppDiagPropertySymbol(context);
                if (propertyDeclaration == null)
                {
                    return false;
                }

                BlockSyntax body = SuppDiagAccessor(context, propertyDeclaration);
                if (body == null)
                {
                    return false;
                }

                SyntaxList<StatementSyntax> statements = body.Statements;
                if (statements == null || statements.Count == 0)
                {
                    ReportDiagnostic(context, IncorrectAccessorReturnRule, propertyDeclaration.Identifier.GetLocation(), IncorrectAccessorReturnRule.MessageFormat);
                    return false;
                }

                if (statements.Count > 2)
                {
                    AccessorListSyntax propertyAccessorList = propertyDeclaration.AccessorList as AccessorListSyntax;
                    ReportDiagnostic(context, TooManyStatementsRule,propertyAccessorList.Accessors[0].Keyword.GetLocation(), "get accessor", "1 or 2");
                    return false;
                }

                var getAccessorKeywordLocation = propertyDeclaration.AccessorList.Accessors.First().Keyword.GetLocation();

                IEnumerable<ReturnStatementSyntax> returnStatements = statements.OfType<ReturnStatementSyntax>();
                if (returnStatements.Count() == 0)
                {
                    ReportDiagnostic(context, IncorrectAccessorReturnRule, getAccessorKeywordLocation, IncorrectAccessorReturnRule.MessageFormat);
                    return false;
                }

                ReturnStatementSyntax returnStatement = returnStatements.First();
                if (returnStatement == null)
                {
                    ReportDiagnostic(context, IncorrectAccessorReturnRule, getAccessorKeywordLocation, IncorrectAccessorReturnRule.MessageFormat);
                    return false;
                }

                var returnExpression = returnStatement.Expression;
                if (returnExpression == null)
                {
                    ReportDiagnostic(context, IncorrectAccessorReturnRule, returnStatement.GetLocation(), IncorrectAccessorReturnRule.MessageFormat);
                    return false;
                }

                if (returnExpression is InvocationExpressionSyntax)
                {
                    var valueClause = returnExpression as InvocationExpressionSyntax;
                    var returnDeclaration = returnStatement as ReturnStatementSyntax;
                    var suppDiagReturnCheck = SuppDiagReturnCheck(context, valueClause, returnDeclaration, ruleNames, propertyDeclaration);
                    if (!suppDiagReturnCheck)
                    {
                        return false;
                    }
                }
                else if (returnExpression is IdentifierNameSyntax)
                {
                    SymbolInfo returnSymbolInfo = context.Compilation.GetSemanticModel(returnStatement.SyntaxTree).GetSymbolInfo(returnExpression as IdentifierNameSyntax);
                    List<object> symbolResult = SuppDiagReturnSymbol(context, returnSymbolInfo, getAccessorKeywordLocation);

                    if (symbolResult.Count == 0)
                    {
                        return false;
                    }

                    InvocationExpressionSyntax valueClause = symbolResult[0] as InvocationExpressionSyntax;
                    //VariableDeclaratorSyntax returnDeclaration = symbolResult[1] as VariableDeclaratorSyntax;
                    ReturnStatementSyntax returnDeclaration = symbolResult[1] as ReturnStatementSyntax;
                    var suppDiagReturnCheck = SuppDiagReturnCheck(context, valueClause, returnDeclaration, ruleNames, propertyDeclaration);
                    if (!suppDiagReturnCheck)
                    {
                        return false;
                    }
                }
                else
                {
                    ReportDiagnostic(context, IncorrectAccessorReturnRule, returnStatement.GetLocation(), IncorrectAccessorReturnRule.MessageFormat);
                    return false;
                }

                return true;
            }

            #region CheckSupportedDiagnostics helpers
            //returns the property declaration, null if the property symbol is incorrect
            internal PropertyDeclarationSyntax SuppDiagPropertySymbol(CompilationAnalysisContext context)
            {
                if (_propertySymbol == null)
                {
                    ReportDiagnostic(context, MissingSuppDiagRule, _analyzerClassSymbol.Locations[0], MissingSuppDiagRule.MessageFormat);
                    return null;
                }

                if (_propertySymbol.Name != "SupportedDiagnostics" || _propertySymbol.DeclaredAccessibility != Accessibility.Public || !_propertySymbol.IsOverride)
                {
                    ReportDiagnostic(context, IncorrectSigSuppDiagRule, _propertySymbol.Locations[0], IncorrectSigSuppDiagRule.MessageFormat);
                    return null;
                }

                return _propertySymbol.DeclaringSyntaxReferences[0].GetSyntax() as PropertyDeclarationSyntax;
            }

            //returns the statements of the get accessor, empty list if get accessor not found/incorrect
            internal BlockSyntax SuppDiagAccessor(CompilationAnalysisContext context, PropertyDeclarationSyntax propertyDeclaration)
            {
                AccessorListSyntax accessorList = propertyDeclaration.AccessorList;
                if (accessorList == null)
                {
                    return null;
                }

                SyntaxList<AccessorDeclarationSyntax> accessors = accessorList.Accessors;
                if (accessors == null || accessors.Count == 0)
                {
                    ReportDiagnostic(context, MissingAccessorRule, propertyDeclaration.Identifier.GetLocation(), propertyDeclaration.Identifier.Text);
                    return null;
                }

                if (accessors.Count > 1)
                {
                    ReportDiagnostic(context, TooManyAccessorsRule, accessorList.Accessors[1].Keyword.GetLocation(), propertyDeclaration.Identifier.Text);
                    return null;
                }

                AccessorDeclarationSyntax getAccessor = null;
                foreach (AccessorDeclarationSyntax accessor in accessors)
                {
                    if (accessor.Keyword.IsKind(SyntaxKind.GetKeyword))
                    {
                        getAccessor = accessor;
                        break;
                    }
                }

                if (getAccessor == null || getAccessor.Keyword.Kind() != SyntaxKind.GetKeyword)
                {
                    ReportDiagnostic(context, MissingAccessorRule, propertyDeclaration.Identifier.GetLocation(), propertyDeclaration.Identifier.Text);
                    return null;
                }

                var accessorBody = getAccessor.Body as BlockSyntax;
                if (accessorBody == null)
                {
                    ReportDiagnostic(context, IncorrectAccessorReturnRule, getAccessor.Keyword.GetLocation(), IncorrectAccessorReturnRule.MessageFormat);
                    return null;
                }

                return accessorBody;
            }

            //checks the return value of the get accessor within SupportedDiagnostics
            internal bool SuppDiagReturnCheck(CompilationAnalysisContext context, InvocationExpressionSyntax valueClause, ReturnStatementSyntax returnDeclarationLocation, List<string> ruleNames, PropertyDeclarationSyntax propertyDeclaration)
            {
                if (valueClause == null)
                {
                    ReportDiagnostic(context, IncorrectAccessorReturnRule, returnDeclarationLocation.ReturnKeyword.GetLocation(), IncorrectAccessorReturnRule.MessageFormat);
                    return false;
                }

                var valueExpression = valueClause.Expression as MemberAccessExpressionSyntax;
                if (valueExpression == null)
                {
                    ReportDiagnostic(context, IncorrectAccessorReturnRule, returnDeclarationLocation.ReturnKeyword.GetLocation(), IncorrectAccessorReturnRule.MessageFormat);
                    return false;
                }

                if (valueExpression.ToString() != "ImmutableArray.Create")
                {
                    ReportDiagnostic(context, SuppDiagReturnValueRule, returnDeclarationLocation.ReturnKeyword.GetLocation(), propertyDeclaration.Identifier.Text);
                    return false;
                }

                var valueArguments = valueClause.ArgumentList as ArgumentListSyntax;
                if (valueArguments == null)
                {
                    ReportDiagnostic(context, SupportedRulesRule, valueExpression.GetLocation(), SupportedRulesRule.MessageFormat);
                    return false;
                }

                SeparatedSyntaxList<ArgumentSyntax> valueArgs = valueArguments.Arguments;
                if (valueArgs.Count == 0)
                {
                    ReportDiagnostic(context, SupportedRulesRule, valueExpression.GetLocation(), SupportedRulesRule.MessageFormat);
                    return false;
                }

                if (ruleNames.Count != valueArgs.Count)
                {
                    ReportDiagnostic(context, SupportedRulesRule, valueExpression.GetLocation(), SupportedRulesRule.MessageFormat);
                    return false;
                }

                List<string> newRuleNames = new List<string>();
                foreach (string rule in ruleNames)
                {
                    newRuleNames.Add(rule);
                }

                foreach (ArgumentSyntax arg in valueArgs)
                {

                    bool foundRule = false;
                    foreach (string ruleName in ruleNames)
                    {
                        if (arg.ToString() == ruleName)
                        {
                            foundRule = true;
                        }
                    }
                    if (!foundRule)
                    {
                        ReportDiagnostic(context, SupportedRulesRule, valueExpression.GetLocation(), SupportedRulesRule.MessageFormat);
                        return false;
                    }
                }
                return true;
            }

            //returns the valueClause of the return statement from SupportedDiagnostics and the return declaration, empty list if failed
            internal List<object> SuppDiagReturnSymbol(CompilationAnalysisContext context, SymbolInfo returnSymbolInfo, Location getAccessorKeywordLocation)
            {
                List<object> result = new List<object>();

                ILocalSymbol returnSymbol = null;
                if (returnSymbolInfo.CandidateSymbols.Count() == 0)
                {
                    returnSymbol = returnSymbolInfo.Symbol as ILocalSymbol;
                }
                else
                {
                    returnSymbol = returnSymbolInfo.CandidateSymbols[0] as ILocalSymbol;
                }

                if (returnSymbol == null)
                {
                    ReportDiagnostic(context, IncorrectAccessorReturnRule, getAccessorKeywordLocation, IncorrectAccessorReturnRule.MessageFormat);
                    return result;
                }

                if (returnSymbol.Type.ToString() != "System.Collections.Immutable.ImmutableArray<Microsoft.CodeAnalysis.DiagnosticDescriptor>" && returnSymbol.Type.Kind.ToString() != "ErrorType")
                {
                    ReportDiagnostic(context, IncorrectAccessorReturnRule, returnSymbol.Locations[0], IncorrectAccessorReturnRule.MessageFormat);
                    return result;
                }

                var variableDeclaration = returnSymbol.DeclaringSyntaxReferences[0].GetSyntax() as VariableDeclaratorSyntax;
                ReturnStatementSyntax returnDeclaration = returnSymbol.DeclaringSyntaxReferences[0].GetSyntax() as ReturnStatementSyntax;
                if (variableDeclaration == null)
                {
                    ReportDiagnostic(context, IncorrectAccessorReturnRule, returnSymbol.Locations[0], IncorrectAccessorReturnRule.MessageFormat);
                    return result;
                }

                var equalsValueClause = variableDeclaration.Initializer as EqualsValueClauseSyntax;
                if (equalsValueClause == null)
                {
                    ReportDiagnostic(context, IncorrectAccessorReturnRule, returnDeclaration.ReturnKeyword.GetLocation(), IncorrectAccessorReturnRule.MessageFormat);
                    return result;
                }

                var valueClause = equalsValueClause.Value as InvocationExpressionSyntax;
                if (valueClause == null)
                {
                    ReportDiagnostic(context, IncorrectAccessorReturnRule, returnDeclaration.GetLocation());
                    return result;
                }

                result.Add(valueClause);
                result.Add(returnDeclaration);

                return result;
            }
            #endregion

            //returns a list of rule names
            internal List<string> CheckRules(List<string> idNames, string branch, string kind, CompilationAnalysisContext context)
            {
                List<string> ruleNames = new List<string>();
                List<string> emptyRuleNames = new List<string>();
                bool foundARule = false;

                foreach (var fieldSymbol in _analyzerFieldSymbols)
                {
                    if (fieldSymbol.Type != null && fieldSymbol.Type.MetadataName == "DiagnosticDescriptor")
                    {
                        foundARule = true;
                        if (fieldSymbol.DeclaredAccessibility != Accessibility.Internal || !fieldSymbol.IsStatic)
                        {
                            ReportDiagnostic(context, InternalAndStaticErrorRule, fieldSymbol.Locations[0], fieldSymbol.Name);
                            return emptyRuleNames;
                        }

                        var declaratorSyntax = fieldSymbol.DeclaringSyntaxReferences[0].GetSyntax() as VariableDeclaratorSyntax;
                        if (declaratorSyntax == null)
                        {
                            return emptyRuleNames;
                        }

                        var objectCreationSyntax = declaratorSyntax.Initializer.Value as ObjectCreationExpressionSyntax;
                        if (objectCreationSyntax == null)
                        {
                            return emptyRuleNames;
                        }

                        var ruleArgumentList = objectCreationSyntax.ArgumentList;

                        for (int i = 0; i < ruleArgumentList.Arguments.Count; i++)
                        {
                            var currentArg = ruleArgumentList.Arguments[i];
                            if (currentArg == null)
                            {
                                return emptyRuleNames;
                            }

                            if (currentArg.NameColon != null)
                            {
                                string currentArgName = currentArg.NameColon.Name.Identifier.Text;
                                var currentArgExpr = currentArg.Expression;

                                if (currentArgName == "isEnabledByDefault")
                                {
                                    if (currentArgExpr.ToString() == "")
                                    {
                                        ReportDiagnostic(context, EnabledByDefaultErrorRule, currentArg.GetLocation(), EnabledByDefaultErrorRule.MessageFormat);
                                        return emptyRuleNames;
                                    }
                                    else if (!currentArgExpr.IsKind(SyntaxKind.TrueLiteralExpression))
                                    {
                                        ReportDiagnostic(context, EnabledByDefaultErrorRule, currentArgExpr.GetLocation(), EnabledByDefaultErrorRule.MessageFormat);
                                        return emptyRuleNames;
                                    }
                                }
                                else if (currentArgName == "defaultSeverity")
                                {
                                    if (currentArgExpr.ToString() == "")
                                    {
                                        ReportDiagnostic(context, DefaultSeverityErrorRule, currentArg.GetLocation(), DefaultSeverityErrorRule.MessageFormat);
                                        return emptyRuleNames;
                                    }

                                    var memberAccessExpr = currentArgExpr as MemberAccessExpressionSyntax;
                                    if (memberAccessExpr == null)
                                    {
                                        ReportDiagnostic(context, DefaultSeverityErrorRule, currentArgExpr.GetLocation(), DefaultSeverityErrorRule.MessageFormat);
                                        return emptyRuleNames;
                                    }
                                    else if (memberAccessExpr.Expression != null && memberAccessExpr.Name != null)
                                    {
                                        string identifierExpr = memberAccessExpr.Expression.ToString();
                                        string identifierName = memberAccessExpr.Name.Identifier.Text;
                                        List<string> severities = new List<string> { "Warning", "Error", "Hidden", "Info" };

                                        if (identifierExpr != "DiagnosticSeverity")
                                        {
                                            ReportDiagnostic(context, DefaultSeverityErrorRule, currentArgExpr.GetLocation(), DefaultSeverityErrorRule.MessageFormat);
                                            return emptyRuleNames;
                                        }
                                        else if (identifierExpr == "DiagnosticSeverity" && !severities.Contains(identifierName))
                                        {
                                            ReportDiagnostic(context, DefaultSeverityErrorRule, currentArgExpr.GetLocation(), DefaultSeverityErrorRule.MessageFormat);
                                            return emptyRuleNames;
                                        }
                                    }
                                    else
                                    {
                                        ReportDiagnostic(context, DefaultSeverityErrorRule, currentArgExpr.GetLocation(), DefaultSeverityErrorRule.MessageFormat);
                                        return emptyRuleNames;
                                    }
                                }
                                else if (currentArgName == "id")
                                {
                                    if (currentArgExpr.ToString() == "")
                                    {
                                        ReportDiagnostic(context, IdDeclTypeErrorRule, currentArg.GetLocation(), IdDeclTypeErrorRule.MessageFormat);
                                        return emptyRuleNames;
                                    }

                                    if (!currentArgExpr.IsKind(SyntaxKind.IdentifierName))
                                    {
                                        ReportDiagnostic(context, IdDeclTypeErrorRule, currentArgExpr.GetLocation(), IdDeclTypeErrorRule.MessageFormat);
                                        return emptyRuleNames;
                                    }

                                    if (fieldSymbol.Name == null)
                                    {
                                        return emptyRuleNames;
                                    }

                                    var foundId = currentArgExpr.ToString();
                                    var foundRule = fieldSymbol.Name.ToString();
                                    bool ruleIdFound = false;

                                    foreach (string idName in idNames)
                                    {
                                        if (idName == foundId)
                                        {
                                            ruleNames.Add(foundRule);
                                            ruleIdFound = true;
                                        }
                                    }

                                    if (!ruleIdFound)
                                    {
                                        ReportDiagnostic(context, MissingIdDeclarationRule, currentArgExpr.GetLocation(), MissingIdDeclarationRule.MessageFormat);
                                        return emptyRuleNames;
                                    }
                                }
                            }
                        }
                        if (ruleArgumentList.Arguments.Count != 6)
                        {
                            return emptyRuleNames;
                        }
                    }
                }
                if (foundARule)
                {
                    return ruleNames;
                }
                else
                {
                    var analyzerClass = _analyzerClassSymbol.DeclaringSyntaxReferences[0].GetSyntax() as ClassDeclarationSyntax;
                    var idLocation = analyzerClass.Identifier.GetLocation();
                    foreach (IFieldSymbol field in _analyzerFieldSymbols)
                    {
                        if (idNames.Contains(field.Name.ToString()))
                        {
                            var idField = field.DeclaringSyntaxReferences[0].GetSyntax() as VariableDeclaratorSyntax;
                            idLocation = idField.Identifier.GetLocation();
                            break;
                        }
                    }

                    ReportDiagnostic(context, MissingRuleRule, idLocation, MissingRuleRule.MessageFormat);
                    return emptyRuleNames;
                }
            }

            //returns a list of id names, empty if none found
            internal List<string> CheckIds(string branch, string kind, CompilationAnalysisContext context)
            {
                List<string> idNames = new List<string>();
                foreach (IFieldSymbol field in _analyzerFieldSymbols)
                {
                    if (field.IsStatic && field.DeclaredAccessibility == Accessibility.Public && field.Type.SpecialType == SpecialType.System_String)
                    {
                        if (field.Name == null)
                        {
                            continue;
                        }

                        idNames.Add(field.Name);
                    }
                }

                return idNames;
            }

            //returns a symbol for the register call, and a list of the arguments
            internal List<object> CheckInitialize(CompilationAnalysisContext context)
            {
                //default values for returning
                IMethodSymbol registerCall = null;
                List<ISymbol> registerArgs = new List<ISymbol>();
                InvocationExpressionSyntax invocExpr = null;

                if (_initializeSymbol == null)
                {
                    //the initialize method was not found
                    ReportDiagnostic(context, MissingInitRule, _analyzerClassSymbol.Locations[0], _analyzerClassSymbol.Name.ToString());
                    return new List<object>(new object[] { registerCall, registerArgs });
                }
                else
                {
                    //checking method signature
                    var codeBlock = InitializeOverview(context) as BlockSyntax;
                    if (codeBlock == null)
                    {
                        return new List<object>(new object[] { registerCall, registerArgs, invocExpr });
                    }

                    SyntaxList<StatementSyntax> statements = codeBlock.Statements;
                    if (statements.Count == 0)
                    {
                        //no statements inside initiailize
                        ReportDiagnostic(context, MissingRegisterRule, _initializeSymbol.Locations[0], _initializeSymbol.Name.ToString());
                        return new List<object>(new object[] { registerCall, registerArgs, invocExpr });
                    }
                    else if (statements.Count > 1)
                    {
                        foreach (var statement in statements)
                        {
                            if (statement.Kind() != SyntaxKind.ExpressionStatement)
                            {
                                ReportDiagnostic(context, InvalidStatementRule, statement.GetLocation(), statement.ToString());
                                return new List<object>(new object[] { registerCall, registerArgs, invocExpr });
                            }
                        }
                        foreach (ExpressionStatementSyntax statement in statements)
                        {
                            var expression = statement.Expression as InvocationExpressionSyntax;
                            if (expression == null)
                            {
                                ReportDiagnostic(context, InvalidStatementRule, statement.GetLocation(), statement.ToString());
                                return new List<object>(new object[] { registerCall, registerArgs, invocExpr });
                            }

                            var expressionStart = expression.Expression as MemberAccessExpressionSyntax;
                            if (expressionStart == null || expressionStart.Name == null)
                            {
                                ReportDiagnostic(context, InvalidStatementRule, statement.GetLocation(), statement.ToString());
                                return new List<object>(new object[] { registerCall, registerArgs, invocExpr });
                            }

                            var preExpressionStart = expressionStart.Expression as IdentifierNameSyntax;
                            if (preExpressionStart == null || preExpressionStart.Identifier == null || preExpressionStart.Identifier.ValueText != _initializeSymbol.Parameters.First().Name.ToString())
                            {
                                ReportDiagnostic(context, InvalidStatementRule, statement.GetLocation(), statement.ToString());
                                return new List<object>(new object[] { registerCall, registerArgs, invocExpr });
                            }

                            var name = expressionStart.Name.ToString();
                            if (!_branchesDict.ContainsKey(name))
                            {
                                ReportDiagnostic(context, InvalidStatementRule, statement.GetLocation(), statement.ToString());
                                return new List<object>(new object[] { registerCall, registerArgs, invocExpr });
                            }
                        }
                            
                        //too many statements inside initialize
                        ReportDiagnostic(context, TooManyInitStatementsRule, _initializeSymbol.Locations[0], _initializeSymbol.Name.ToString());
                        return new List<object>(new object[] { registerCall, registerArgs, invocExpr });
                    }
                    //only one statement inside initialize
                    else
                    {
                        List<object> bodyResults = InitializeBody(context, statements);
                        if (bodyResults == null)
                        {
                            return new List<object>(new object[] { registerCall, registerArgs, invocExpr });
                        }

                        var invocationExpr = bodyResults[0] as InvocationExpressionSyntax;
                        var memberExpr = bodyResults[1] as MemberAccessExpressionSyntax;
                        invocExpr = invocationExpr;

                        if (context.Compilation.GetSemanticModel(invocationExpr.SyntaxTree).GetSymbolInfo(memberExpr).CandidateSymbols.Count() == 0)
                        {
                            registerCall = context.Compilation.GetSemanticModel(memberExpr.SyntaxTree).GetSymbolInfo(memberExpr).Symbol as IMethodSymbol;
                        }
                        else
                        {
                            registerCall = context.Compilation.GetSemanticModel(memberExpr.SyntaxTree).GetSymbolInfo(memberExpr).CandidateSymbols[0] as IMethodSymbol;
                        }

                        if (registerCall == null)
                        {
                            return new List<object>(new object[] { registerCall, registerArgs });
                        }

                        SeparatedSyntaxList<ArgumentSyntax> arguments = invocationExpr.ArgumentList.Arguments;
                        if (arguments == null || arguments.Count == 0)
                        {
                            ReportDiagnostic(context, MissingRegisterRule, memberExpr.GetLocation(), memberExpr.Name.ToString());
                            return new List<object>(new object[] { registerCall, registerArgs, invocExpr });
                        }

                        if (arguments.Count > 0)
                        {
                            IMethodSymbol actionSymbol = context.Compilation.GetSemanticModel(invocationExpr.SyntaxTree).GetSymbolInfo(arguments[0].Expression).Symbol as IMethodSymbol;
                            registerArgs.Add(actionSymbol);

                            if (arguments.Count > 1)
                            {
                                IFieldSymbol kindSymbol = context.Compilation.GetSemanticModel(invocationExpr.SyntaxTree).GetSymbolInfo(arguments[1].Expression).Symbol as IFieldSymbol;
                                if (kindSymbol == null)
                                {
                                    return new List<object>(new object[] { registerCall, registerArgs, invocExpr });
                                }
                                else
                                {
                                    registerArgs.Add(kindSymbol);
                                }
                            }
                        }
                    }
                }

                return new List<object>(new object[] { registerCall, registerArgs, invocExpr });
            }

            #region CheckInitialize helpers
            //checks the signature of initialize and returns the block of the method, null if failed
            internal BlockSyntax InitializeOverview(CompilationAnalysisContext context)
            {
                ImmutableArray<IParameterSymbol> parameters = _initializeSymbol.Parameters;
                if (parameters.Count() != 1 || parameters[0].Type != context.Compilation.GetTypeByMetadataName("Microsoft.CodeAnalysis.Diagnostics.AnalysisContext")
                    || _initializeSymbol.DeclaredAccessibility != Accessibility.Public || !_initializeSymbol.IsOverride || !_initializeSymbol.ReturnsVoid)
                {
                    ReportDiagnostic(context, IncorrectInitSigRule, _initializeSymbol.Locations[0], _initializeSymbol.Name.ToString());
                    return null;
                }

                //looking at the contents of the initialize method
                var initializeMethod = _initializeSymbol.DeclaringSyntaxReferences[0].GetSyntax() as MethodDeclarationSyntax;
                if (initializeMethod == null)
                {
                    return null;
                }

                var codeBlock = initializeMethod.Body as BlockSyntax;
                if (codeBlock == null)
                {
                    return null;
                }

                return codeBlock;
            }

            //checks the body of initializer, returns the invocation expression and member expression of the register statements, null if failed
            internal List<object> InitializeBody(CompilationAnalysisContext context, SyntaxList<StatementSyntax> statements)
            {
                var statement = statements[0] as ExpressionStatementSyntax;
                if (statement == null)
                {
                    ReportDiagnostic(context, InvalidStatementRule, statements[0].GetLocation(), statements[0]);
                    return null;
                }

                var invocationExpr = statement.Expression as InvocationExpressionSyntax;
                if (invocationExpr == null)
                {
                    ReportDiagnostic(context, InvalidStatementRule, statements[0].GetLocation(), statements[0]);
                    return null;
                }

                var memberExpr = invocationExpr.Expression as MemberAccessExpressionSyntax;
                if (memberExpr == null)
                {
                    ReportDiagnostic(context, InvalidStatementRule, statements[0].GetLocation(), statements[0]);
                    return null;
                }

                var memberExprContext = memberExpr.Expression as IdentifierNameSyntax;
                if (memberExprContext == null)
                {
                    ReportDiagnostic(context, InvalidStatementRule, statements[0].GetLocation(), statements[0]);
                    return null;
                }

                MethodDeclarationSyntax methodDeclaration = statement.Parent.Parent as MethodDeclarationSyntax;
                ParameterSyntax parameter = methodDeclaration.ParameterList.Parameters[0] as ParameterSyntax;
                if (memberExprContext.Identifier.Text != parameter.Identifier.ValueText)
                {
                    ReportDiagnostic(context, InvalidStatementRule, statements[0].GetLocation(), statements[0]);
                    return null;
                }

                var memberExprRegister = memberExpr.Name as IdentifierNameSyntax;
                if (memberExprRegister == null)
                {
                    ReportDiagnostic(context, InvalidStatementRule, statements[0].GetLocation(), statements[0]);
                    return null;
                }

                if (!_branchesDict.ContainsKey(memberExprRegister.ToString()))
                {
                    ReportDiagnostic(context, InvalidStatementRule, statements[0].GetLocation(), statements[0]);
                    return null;
                }

                return new List<object>(new object[] { invocationExpr, memberExpr });
            }
            #endregion

            #region symbol collectors
            //stores a method in state
            internal void AddMethod(SymbolAnalysisContext context)
            {
                var sym = (IMethodSymbol)context.Symbol;

                if (sym == null)
                {
                    return;
                }

                if (sym.ContainingType == null)
                {
                    return;
                }

                if (sym.ContainingType.BaseType == null)
                {
                    return;
                }

                if (sym.ContainingType.BaseType != context.Compilation.GetTypeByMetadataName("Microsoft.CodeAnalysis.Diagnostics.DiagnosticAnalyzer"))
                {
                    if (sym.ContainingType.BaseType != context.Compilation.GetTypeByMetadataName("Microsoft.CodeAnalysis.CodeFixes.CodeFixProvider"))
                    {
                        return;
                    }

                    if (sym.Name == "RegisterCodeFixesAsync")
                    {
                        _registerCodeFixesAsync = sym;
                        return;
                    }
                    else
                    {
                        _codeFixMethodSymbols.Add(sym);
                        return;
                    }
                }

                if (_analyzerMethodSymbols.Contains(sym))
                {
                    return;
                }

                if (sym.Name == "Initialize")
                {
                    _initializeSymbol = sym;
                    return;
                }

                _analyzerMethodSymbols.Add(sym);
            }

            //stores a property in state
            internal void AddProperty(SymbolAnalysisContext context)
            {
                var sym = (IPropertySymbol)context.Symbol;

                if (sym == null)
                {
                    return;
                }

                if (sym.ContainingType == null)
                {
                    return;
                }

                if (sym.ContainingType.BaseType == null)
                {
                    return;
                }

                if (sym.ContainingType.BaseType != context.Compilation.GetTypeByMetadataName("Microsoft.CodeAnalysis.Diagnostics.DiagnosticAnalyzer"))
                {
                    if (sym.ContainingType.BaseType != context.Compilation.GetTypeByMetadataName("Microsoft.CodeAnalysis.CodeFixes.CodeFixProvider"))
                    {
                        return;
                    }

                    if (sym.Name == "FixableDiagnosticIds")
                    {
                        _codeFixFixableDiagnostics = sym;
                        return;
                    }

                    return;
                }

                if (_analyzerPropertySymbols.Contains(sym))
                {
                    return;
                }

                if (sym.Name == "SupportedDiagnostics")
                {
                    _propertySymbol = sym;
                    return;
                }

                _analyzerPropertySymbols.Add(sym);
            }

            //stores a field in state
            internal void AddField(SymbolAnalysisContext context)
            {
                var sym = (IFieldSymbol)context.Symbol;

                if (sym == null)
                {
                    return;
                }

                if (sym.ContainingType == null)
                {
                    return;
                }

                if (sym.ContainingType.BaseType == null)
                {
                    return;
                }

                if (sym.ContainingType.BaseType != context.Compilation.GetTypeByMetadataName("Microsoft.CodeAnalysis.Diagnostics.DiagnosticAnalyzer"))
                {
                    return;
                }

                if (_analyzerFieldSymbols.Contains(sym))
                {
                    return;
                }

                _analyzerFieldSymbols.Add(sym);
            }

            //stores a class in state
            internal void AddClass(SymbolAnalysisContext context)
            {
                var sym = (INamedTypeSymbol)context.Symbol;

                if (sym == null)
                {
                    return;
                }

                if (sym.BaseType == null)
                {
                    return;
                }

                if (sym.BaseType != context.Compilation.GetTypeByMetadataName("Microsoft.CodeAnalysis.Diagnostics.DiagnosticAnalyzer"))
                {
                    if (sym.ContainingType == null)
                    {
                        return;
                    }

                    if (sym.ContainingType.BaseType == null)
                    {
                        return;
                    }

                    if (sym.ContainingType.BaseType == context.Compilation.GetTypeByMetadataName("Microsoft.CodeAnalysis.Diagnostics.DiagnosticAnalyzer"))
                    {
                        if (_otherAnalyzerClassSymbols.Contains(sym))
                        {
                            return;
                        }
                        else
                        {
                            _otherAnalyzerClassSymbols.Add(sym);
                            return;
                        }
                    }
                }

                if (sym.BaseType == context.Compilation.GetTypeByMetadataName("Microsoft.CodeAnalysis.Diagnostics.DiagnosticAnalyzer"))
                {
                    _analyzerClassSymbol = sym;
                }
                else if (sym.BaseType == context.Compilation.GetTypeByMetadataName("Microsoft.CodeAnalysis.CodeFixes.CodeFixProvider"))
                {
                    _codeFixClassSymbol = sym;
                }
                else
                {
                    return;
                }
                
            }
            #endregion

            //clears all state
            internal void ClearState()
            {
                _analyzerClassSymbol = null;
                _analyzerFieldSymbols = new List<IFieldSymbol>();
                _analyzerMethodSymbols = new List<IMethodSymbol>();
                _analyzerPropertySymbols = new List<IPropertySymbol>();
                _otherAnalyzerClassSymbols = new List<INamedTypeSymbol>();
                _initializeSymbol = null;
                _propertySymbol = null;
                _branchesDict = new Dictionary<string, string>();
            }

            //reports a diagnostics
            public static void ReportDiagnostic(CompilationAnalysisContext context, DiagnosticDescriptor rule, Location location, params object[] messageArgs)
            {
                Diagnostic diagnostic = Diagnostic.Create(rule, location, messageArgs);
                context.ReportDiagnostic(diagnostic);
            }
        }
    }
}<|MERGE_RESOLUTION|>--- conflicted
+++ resolved
@@ -22,10 +22,6 @@
         public const string RuleCategory = "Tutorial";
         public const DiagnosticSeverity RuleDefaultSeverity = DiagnosticSeverity.Error;
         public const bool RuleEnabledByDefault = true;
-<<<<<<< HEAD
-       // public const string MessagePrefix = "T: ";
-=======
->>>>>>> 9d4e1ff1
 
         //creates a DiagnosticDescriptor with the above defaults
         public static DiagnosticDescriptor CreateRule(string id, string title, string messageFormat, string description = "")
