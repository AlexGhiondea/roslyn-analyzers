--- conflicted
+++ resolved
@@ -30,13 +30,11 @@
                     MetaCompilationAnalyzer.MissingRegisterStatement,
                     MetaCompilationAnalyzer.TooManyInitStatements,
                     MetaCompilationAnalyzer.InvalidStatement,
-<<<<<<< HEAD
                     MetaCompilationAnalyzer.InternalAndStaticError,
                     MetaCompilationAnalyzer.EnabledByDefaultError,
                     MetaCompilationAnalyzer.DefaultSeverityError,
                     MetaCompilationAnalyzer.MissingIdDeclaration,
-                    MetaCompilationAnalyzer.IdDeclTypeError);
-=======
+                    MetaCompilationAnalyzer.IdDeclTypeError,
                     MetaCompilationAnalyzer.IncorrectInitSig,
                     MetaCompilationAnalyzer.IfStatementIncorrect,
                     MetaCompilationAnalyzer.IfKeywordIncorrect,
@@ -47,7 +45,6 @@
                     MetaCompilationAnalyzer.WhitespaceCheckIncorrect,
                     MetaCompilationAnalyzer.ReturnStatementIncorrect,
                     MetaCompilationAnalyzer.TooManyStatements);
->>>>>>> 52192ad6
             }
         }
 
@@ -63,8 +60,7 @@
             foreach (Diagnostic diagnostic in context.Diagnostics)
             {
                 TextSpan diagnosticSpan = diagnostic.Location.SourceSpan;
-
-                //TODO: if statements for each diagnostic id, to register a code fix
+                
                 //TODO: change this to else if once we are done (creates less merge conflicts without else if)
                 if (diagnostic.Id.Equals(MetaCompilationAnalyzer.MissingId))
                 {
@@ -96,7 +92,6 @@
                     StatementSyntax declaration = root.FindToken(diagnosticSpan.Start).Parent.AncestorsAndSelf().OfType<StatementSyntax>().First();
                     context.RegisterCodeFix(CodeAction.Create("The Initialize method can only register actions, all other statements are invalid", c => InvalidStatementAsync(context.Document, declaration, c)), diagnostic);
                 }
-<<<<<<< HEAD
 
                 if (diagnostic.Id.EndsWith(MetaCompilationAnalyzer.InternalAndStaticError))
                 {
@@ -130,11 +125,7 @@
                     LiteralExpressionSyntax literalExpression = root.FindToken(diagnosticSpan.Start).Parent.AncestorsAndSelf().OfType<LiteralExpressionSyntax>().First();
                     context.RegisterCodeFix(CodeAction.Create("Rule ids should not be string literals.", c => IdDeclTypeAsync(context.Document, literalExpression, c)), diagnostic);
                 }
-            }
-        }
-=======
->>>>>>> 52192ad6
-
+           
                 if (diagnostic.Id.Equals(MetaCompilationAnalyzer.IfStatementIncorrect))
                 {
                     StatementSyntax declaration = root.FindToken(diagnosticSpan.Start).Parent.AncestorsAndSelf().OfType<StatementSyntax>().First();
@@ -201,7 +192,6 @@
         private async Task<Document> MissingIdAsync(Document document, ClassDeclarationSyntax declaration, CancellationToken c)
         {
             var idToken = SyntaxFactory.ParseToken("spacingRuleId");
-<<<<<<< HEAD
             var expressionKind = SyntaxFactory.ParseExpression("\"IfSpacing\"") as ExpressionSyntax;
             var newClassDeclaration = newIdCreator(idToken, expressionKind, declaration);
 
@@ -214,11 +204,6 @@
 
         private ClassDeclarationSyntax newIdCreator(SyntaxToken idToken, ExpressionSyntax expressionKind, ClassDeclarationSyntax declaration)
         {
-=======
-
-            var expressionKind = SyntaxFactory.ParseExpression("\"IfSpacing\"") as ExpressionSyntax;
-
->>>>>>> 52192ad6
             var equalsValueClause = SyntaxFactory.EqualsValueClause(expressionKind);
             var idDeclarator = SyntaxFactory.VariableDeclarator(idToken, null, equalsValueClause);
             var type = SyntaxFactory.ParseTypeName("string");
@@ -333,7 +318,7 @@
             return newDocument;
         }
 
-<<<<<<< HEAD
+
         private async Task<Document> InternalStaticAsync(Document document, FieldDeclarationSyntax declaration, CancellationToken c)
         {
             var whiteSpace = SyntaxFactory.Whitespace(" ");
@@ -344,7 +329,10 @@
 
             var root = await document.GetSyntaxRootAsync();
             var newRoot = root.ReplaceNode(declaration, newFieldDeclaration);
-=======
+            var newDocument = document.WithSyntaxRoot(newRoot);
+            return newDocument;
+        }
+
         private async Task<Document> IncorrectSigAsync(Document document, MethodDeclarationSyntax declaration, CancellationToken c)
         {
             SemanticModel semanticModel = await document.GetSemanticModelAsync();
@@ -352,32 +340,31 @@
 
             var root = await document.GetSyntaxRootAsync();
             var newRoot = root.ReplaceNode(declaration, initializeDeclaration);
->>>>>>> 52192ad6
-            var newDocument = document.WithSyntaxRoot(newRoot);
-
-            return newDocument;
-        }
-
-<<<<<<< HEAD
+            var newDocument = document.WithSyntaxRoot(newRoot);
+            return newDocument;
+        }
+
+
         private async Task<Document> EnabledByDefaultAsync(Document document, LiteralExpressionSyntax literalExpression, CancellationToken c)
         {
             var newLiteralExpression = (SyntaxFactory.ParseExpression("true").WithLeadingTrivia(literalExpression.GetLeadingTrivia()).WithTrailingTrivia(literalExpression.GetTrailingTrivia())) as LiteralExpressionSyntax;
 
             var root = await document.GetSyntaxRootAsync();
             var newRoot = root.ReplaceNode(literalExpression, newLiteralExpression);
-=======
+            var newDocument = document.WithSyntaxRoot(newRoot);
+            return newDocument;
+        }
+
         private async Task<Document> IncorrectIfAsync(Document document, StatementSyntax declaration, CancellationToken c)
         {
             var ifStatement = IfHelper(document);
 
             var root = await document.GetSyntaxRootAsync();
             var newRoot = root.ReplaceNode(declaration, ifStatement);
->>>>>>> 52192ad6
-            var newDocument = document.WithSyntaxRoot(newRoot);
-
-            return newDocument;
-        }
-<<<<<<< HEAD
+            var newDocument = document.WithSyntaxRoot(newRoot);
+            return newDocument;
+        }
+
 
         private async Task<Document> DiagnosticSeverityError(Document document, MemberAccessExpressionSyntax memberAccessExpression, CancellationToken c)
         {
@@ -385,7 +372,10 @@
 
             var root = await document.GetSyntaxRootAsync();
             var newRoot = root.ReplaceNode(memberAccessExpression.Name, newMemberAccessExpressionName);
-=======
+            var newDocument = document.WithSyntaxRoot(newRoot);
+            return newDocument;
+        }
+
         #endregion
 
         #region helper functions
@@ -408,40 +398,40 @@
 
             var root = await document.GetSyntaxRootAsync();
             var newRoot = root.ReplaceNode(declaration, ifKeyword);
->>>>>>> 52192ad6
-            var newDocument = document.WithSyntaxRoot(newRoot);
-
-            return newDocument;
-        }
-
-<<<<<<< HEAD
+            var newDocument = document.WithSyntaxRoot(newRoot);
+            return newDocument;
+        }
+
         private async Task<Document> DiagnosticSeverityWarning(Document document, MemberAccessExpressionSyntax memberAccessExpression, CancellationToken c)
         {
             var newMemberAccessExpressionName = SyntaxFactory.ParseName("Warning");
 
             var root = await document.GetSyntaxRootAsync();
             var newRoot = root.ReplaceNode(memberAccessExpression.Name, newMemberAccessExpressionName);
-=======
+            var newDocument = document.WithSyntaxRoot(newRoot);
+            return newDocument;
+        }
+
         private async Task<Document> TrailingCheckIncorrectAsync(Document document, StatementSyntax declaration, CancellationToken c)
         {
             var ifStatement = TriviaCheckHelper(document, declaration);
 
             var root = await document.GetSyntaxRootAsync();
             var newRoot = root.ReplaceNode(declaration, ifStatement);
->>>>>>> 52192ad6
-            var newDocument = document.WithSyntaxRoot(newRoot);
-
-            return newDocument;
-        }
-
-<<<<<<< HEAD
+            var newDocument = document.WithSyntaxRoot(newRoot);
+            return newDocument;
+        }
+
         private async Task<Document> DiagnosticSeverityHidden(Document document, MemberAccessExpressionSyntax memberAccessExpression, CancellationToken c)
         {
             var newMemberAccessExpressionName = SyntaxFactory.ParseName("Hidden");
 
             var root = await document.GetSyntaxRootAsync();
             var newRoot = root.ReplaceNode(memberAccessExpression.Name, newMemberAccessExpressionName);
-=======
+            var newDocument = document.WithSyntaxRoot(newRoot);
+            return newDocument;
+        }
+
         private async Task<Document> TrailingVarMissingAsync(Document document, IfStatementSyntax declaration, CancellationToken c)
         {
             var localDeclaration = new SyntaxList<SyntaxNode>().Add(TriviaVarMissingHelper(document, declaration));
@@ -451,20 +441,21 @@
 
             var root = await document.GetSyntaxRootAsync();
             var newRoot = root.ReplaceNode(oldBlock, newBlock);
->>>>>>> 52192ad6
-            var newDocument = document.WithSyntaxRoot(newRoot);
-
-            return newDocument;
-        }
-
-<<<<<<< HEAD
+            var newDocument = document.WithSyntaxRoot(newRoot);
+            return newDocument;
+        }
+
+
         private async Task<Document> DiagnosticSeverityInfo(Document document, MemberAccessExpressionSyntax memberAccessExpression, CancellationToken c)
         {
             var newMemberAccessExpressionName = SyntaxFactory.ParseName("Info");
 
             var root = await document.GetSyntaxRootAsync();
             var newRoot = root.ReplaceNode(memberAccessExpression.Name, newMemberAccessExpressionName);
-=======
+            var newDocument = document.WithSyntaxRoot(newRoot);
+            return newDocument;
+        }
+
         private async Task<Document> TrailingVarIncorrectAsync(Document document, IfStatementSyntax declaration, CancellationToken c)
         {
             var localDeclaration = TriviaVarMissingHelper(document, declaration) as LocalDeclarationStatementSyntax;
@@ -505,13 +496,11 @@
 
             var root = await document.GetSyntaxRootAsync();
             var newRoot = root.ReplaceNode(oldBlock, newBlock);
->>>>>>> 52192ad6
-            var newDocument = document.WithSyntaxRoot(newRoot);
-
-            return newDocument;
-        }
-
-<<<<<<< HEAD
+            var newDocument = document.WithSyntaxRoot(newRoot);
+            return newDocument;
+        }
+
+
         private async Task<Document> MissingIdDeclarationAsync(Document document, VariableDeclaratorSyntax ruleDeclarationField, CancellationToken c)
         {
             var classDeclaration = ruleDeclarationField.Parent.Parent.Parent as ClassDeclarationSyntax;
@@ -536,7 +525,10 @@
 
             var root = await document.GetSyntaxRootAsync();
             var newRoot = root.ReplaceNode(classDeclaration, newClassDeclaration);
-=======
+            var newDocument = document.WithSyntaxRoot(newRoot);
+            return newDocument;
+        }
+
         private async Task<Document> WhitespaceCheckIncorrectAsync(Document document, IfStatementSyntax declaration, CancellationToken c)
         {
             IfStatementSyntax ifStatement;
@@ -562,13 +554,10 @@
 
             var root = await document.GetSyntaxRootAsync();
             var newRoot = root.ReplaceNode(oldBlock, newBlock);
->>>>>>> 52192ad6
-            var newDocument = document.WithSyntaxRoot(newRoot);
-
-            return newDocument;
-        }
-
-<<<<<<< HEAD
+            var newDocument = document.WithSyntaxRoot(newRoot);
+            return newDocument;
+        }
+
 
         private async Task<Document> IdDeclTypeAsync(Document document, LiteralExpressionSyntax literalExpression, CancellationToken c)
         {
@@ -576,7 +565,9 @@
 
             var root = await document.GetSyntaxRootAsync();
             var newRoot = root.ReplaceNode(literalExpression, idName);
-=======
+            var newDocument = document.WithSyntaxRoot(newRoot);
+            return newDocument;
+        }
         private async Task<Document> ReturnIncorrectAsync(Document document, IfStatementSyntax declaration, CancellationToken c)
         {
             IfStatementSyntax ifStatement;
@@ -611,13 +602,10 @@
 
             var root = await document.GetSyntaxRootAsync();
             var newRoot = root.ReplaceNode(oldBlock, newBlock);
->>>>>>> 52192ad6
-            var newDocument = document.WithSyntaxRoot(newRoot);
-
-            return newDocument;
-        }
-<<<<<<< HEAD
-=======
+            var newDocument = document.WithSyntaxRoot(newRoot);
+            return newDocument;
+        }
+
         #endregion
 
         #region Helper functions
@@ -719,6 +707,6 @@
             return newIfStatement;
         }
         #endregion
->>>>>>> 52192ad6
+
     }
 }